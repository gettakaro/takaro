--- conflicted
+++ resolved
@@ -94,11 +94,8 @@
     serverMessagesModule,
     onboardingModule,
     gimmeModule,
-<<<<<<< HEAD
     bountyModule,
-=======
     economyModule,
->>>>>>> 95628a9f
     gameserver: gameserver.data.data,
     role: roleRes.data.data,
     players: playersRes.data.data,
