import { getTakaro, getData } from '@takaro/helpers';

async function ping() {
  const data = await getData();
  const takaro = await getTakaro(data);

  await takaro.gameserver.gameServerControllerSendMessage(data.gameServerId, {
    message: 'Pong!',
<<<<<<< HEAD
=======
    opts: {
      recipient: {
        gameId: data.player.gameId,
      },
    },
>>>>>>> bfe35818
  });
}

ping();<|MERGE_RESOLUTION|>--- conflicted
+++ resolved
@@ -6,14 +6,11 @@
 
   await takaro.gameserver.gameServerControllerSendMessage(data.gameServerId, {
     message: 'Pong!',
-<<<<<<< HEAD
-=======
     opts: {
       recipient: {
         gameId: data.player.gameId,
       },
     },
->>>>>>> bfe35818
   });
 }
 
