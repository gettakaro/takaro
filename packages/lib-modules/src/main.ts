import { BuiltinModule } from './BuiltinModule.js';
import { Bounty } from './modules/bounty/index.js';
import { ChatBridge } from './modules/chatBridge/index.js';
import { Economy } from './modules/economy/index.js';
import { Gimme } from './modules/gimme/index.js';
import { HighPingKicker } from './modules/highPingKicker/index.js';
import { PlayerOnboarding } from './modules/playerOnboarding/index.js';
import { ServerMessages } from './modules/serverMessages/index.js';
import { Teleports } from './modules/teleports/index.js';
export { BuiltinModule, ICommand, ICommandArgument, ICronJob, IHook } from './BuiltinModule.js';

export * from './dto/index.js';

import { Utils } from './modules/utils/index.js';

let cached: Array<BuiltinModule> | null = null;

export async function getModules(): Promise<Array<BuiltinModule>> {
  if (!cached) {
    cached = [
      new Utils(),
      new Teleports(),
      new PlayerOnboarding(),
      new ServerMessages(),
      new ChatBridge(),
      new Gimme(),
      new HighPingKicker(),
<<<<<<< HEAD
      new Bounty(),
=======
      new Economy(),
>>>>>>> 95628a9f
    ];
    await Promise.all(cached.map((mod) => mod.construct()));
  }

  return cached;
}<|MERGE_RESOLUTION|>--- conflicted
+++ resolved
@@ -25,11 +25,8 @@
       new ChatBridge(),
       new Gimme(),
       new HighPingKicker(),
-<<<<<<< HEAD
       new Bounty(),
-=======
       new Economy(),
->>>>>>> 95628a9f
     ];
     await Promise.all(cached.map((mod) => mod.construct()));
   }
