--- conflicted
+++ resolved
@@ -16,14 +16,10 @@
     "@takaro/util": "*"
   },
   "scripts": {
-<<<<<<< HEAD
-    "start:dev": ":",
-=======
->>>>>>> 4cee2939
     "build": "tsc -p ./tsconfig.build.json",
     "build:builtin-json": "node --import=ts-node-maintained/register/esm ./scripts/buildBuiltinJson.ts",
     "postbuild": "npm run build:builtin-json",
-    "start:dev": "tsc --watch --preserveWatchOutput -p ./tsconfig.build.json"
+    "start:dev": ":"
   },
   "type": "module",
   "types": "dist/main.d.ts"
