--- conflicted
+++ resolved
@@ -28,11 +28,8 @@
     "@takaro/modules": "0.0.1",
     "basic-auth": "^2.0.1",
     "bcrypt": "^5.0.1",
-<<<<<<< HEAD
     "cron-parser": "4.9.0",
-=======
     "geolite2-redist": "^3.0.4",
->>>>>>> 0c579cec
     "human-id": "^4.0.0",
     "jsonwebtoken": "^8.5.1",
     "maxmind": "^4.3.18",
