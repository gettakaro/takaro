--- conflicted
+++ resolved
@@ -5,14 +5,10 @@
 import ms from 'ms';
 import { EventService } from '../service/EventService.js';
 import { VariablesService } from '../service/VariablesService.js';
-<<<<<<< HEAD
 import { DomainService } from '../service/DomainService.js';
 import { ModuleService } from '../service/Module/index.js';
 import { GameServerService } from '../service/GameServerService.js';
 import { CronJobService } from '../service/CronJobService.js';
-=======
-import { GameServerService } from '../service/GameServerService.js';
->>>>>>> bb2cbe7e
 
 const log = logger(`worker:${config.get('queues.system.name')}`);
 export class SystemWorker extends TakaroWorker<IBaseJobData> {
@@ -52,11 +48,8 @@
     await seedModules(job.data.domainId);
     await cleanEvents(job.data.domainId);
     await cleanExpiringVariables(job.data.domainId);
-<<<<<<< HEAD
     await ensureCronjobsAreScheduled(job.data.domainId);
-=======
     await deleteGameServers(job.data.domainId);
->>>>>>> bb2cbe7e
   }
 }
 
@@ -74,7 +67,6 @@
   await variableService.cleanExpiringVariables();
 }
 
-<<<<<<< HEAD
 async function seedModules(domainId: string) {
   log.info('🌱 Seeding database with builtin modules');
   const moduleService = new ModuleService(domainId);
@@ -98,11 +90,9 @@
       }),
     );
   }
-=======
 async function deleteGameServers(domainId: string) {
   const gameserverService = new GameServerService(domainId);
   const repo = gameserverService.repo;
   const { query } = await repo.getModel();
   await query.whereNotNull('deletedAt').delete();
->>>>>>> bb2cbe7e
 }