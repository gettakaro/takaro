import { Job } from 'bullmq';
import { logger } from '@takaro/logger';
import { config } from '../config';
import { TakaroWorker, IEventQueueData } from '@takaro/queues';
import {
  GameEvents,
  EventMapping,
  EventPlayerConnected,
  BaseEvent,
} from '@takaro/gameserver';
/* import { getSocketServer } from '../lib/socketServer'; */
import { HookService } from '../service/HookService';
import { QueuesService } from '@takaro/queues';
import { AuthService } from '../service/AuthService';
<<<<<<< HEAD
import { FunctionService } from '../service/FunctionService';
import { PlayerService } from '../service/PlayerService';
=======
import {
  PlayerCreateDTO,
  PlayerOutputDTO,
  PlayerService,
} from '../service/PlayerService';
>>>>>>> 0a5b3e5c

const log = logger('worker:events');
const queues = QueuesService.getInstance();

export class EventsWorker extends TakaroWorker<IEventQueueData> {
  constructor() {
    super(config.get('queues.events.name'), processJob);
  }
}

function isConnectedEvent(a: BaseEvent): a is EventPlayerConnected {
  return a.type === GameEvents.PLAYER_CONNECTED;
}

async function processJob(job: Job<IEventQueueData>) {
  log.info('Processing an event', job.data);

  const { event, domainId } = job.data;

  if (isConnectedEvent(event)) {
    const playerService = new PlayerService(domainId);
    await playerService.sync(event.player, domainId);
  }

  await handleHooks(job.data);

  log.debug('should crash here');

  /* const socketServer = getSocketServer();
  socketServer.emit(domainId, 'gameEvent', [type, event]); */
}

export async function handleHooks(eventData: IEventQueueData) {
  log.debug('Handling hooks');

  const triggeredHooks = await getTriggeredHooks(
    eventData.domainId,
    eventData.event
  );

  log.debug(`Found ${triggeredHooks.length} hooks that match the event`);

  if (triggeredHooks.length) {
    const authService = new AuthService(eventData.domainId);
    const token = await authService.getAgentToken();

    await Promise.all(
      triggeredHooks.map(async (hook) => {
        return queues.queues.hooks.queue.add(hook.id, {
          itemId: hook.id,
          data: eventData.event,
          domainId: eventData.domainId,
          function: hook.function.code,
          token,
        });
      })
    );
  }
}

async function getTriggeredHooks(
  domainId: string,
  data: EventMapping[GameEvents]
) {
  const hookService = new HookService(domainId);
  const hooksThatMatchType = await hookService.find({
    filters: { eventType: data.type },
  });

  return hooksThatMatchType.results.filter((hook) => {
    const hookRegex = new RegExp(hook.regex);
    const hookRegexMatches = hookRegex.exec(data.msg);
    return hookRegexMatches;
  });
}<|MERGE_RESOLUTION|>--- conflicted
+++ resolved
@@ -12,16 +12,7 @@
 import { HookService } from '../service/HookService';
 import { QueuesService } from '@takaro/queues';
 import { AuthService } from '../service/AuthService';
-<<<<<<< HEAD
-import { FunctionService } from '../service/FunctionService';
 import { PlayerService } from '../service/PlayerService';
-=======
-import {
-  PlayerCreateDTO,
-  PlayerOutputDTO,
-  PlayerService,
-} from '../service/PlayerService';
->>>>>>> 0a5b3e5c
 
 const log = logger('worker:events');
 const queues = QueuesService.getInstance();
