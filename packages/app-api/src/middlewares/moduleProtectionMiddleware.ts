--- conflicted
+++ resolved
@@ -49,9 +49,6 @@
       }
     }
 
-<<<<<<< HEAD
-    if (targetedVersion && targetedVersion.tag !== 'latest') {
-=======
     // Case 4: Find by type and command/param ID
     const moduleVersion = await moduleService.findOneBy(type, req.body.commandId || req.params.id);
     if (moduleVersion) {
@@ -87,12 +84,7 @@
 
     const { mod, version } = result;
 
-    if (mod.builtin) {
-      return next(new errors.BadRequestError('Cannot modify builtin modules'));
-    }
-
     if (version && version.tag !== 'latest') {
->>>>>>> db01cd1b
       return next(
         new errors.BadRequestError('Cannot modify a tagged version of a module, edit the "latest" version instead'),
       );
