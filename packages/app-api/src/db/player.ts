--- conflicted
+++ resolved
@@ -1,8 +1,4 @@
-<<<<<<< HEAD
-import { QueryBuilder, TakaroModel, getKnex } from '@takaro/db';
-=======
-import { QueryBuilder, TakaroModel, Redis, RedisClient } from '@takaro/db';
->>>>>>> 21e8cdbd
+import { QueryBuilder, TakaroModel, getKnex, Redis, RedisClient } from '@takaro/db';
 import { Model } from 'objection';
 import { errors, traceableClass, ctx, logger } from '@takaro/util';
 import { GameServerModel, GAMESERVER_TABLE_NAME } from './gameserver.js';
