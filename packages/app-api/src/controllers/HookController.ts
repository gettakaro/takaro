--- conflicted
+++ resolved
@@ -32,12 +32,8 @@
 import { IdUuidDTO, IdUuidDTOAPI, ParamId } from '../lib/validators.js';
 import { PERMISSIONS } from '@takaro/auth';
 import { Response } from 'express';
-<<<<<<< HEAD
 import { EventTypes } from '@takaro/modules';
-=======
 import { builtinModuleModificationMiddleware } from '../middlewares/builtinModuleModification.js';
-import { DiscordEvents, HookEventTypes } from '@takaro/modules';
->>>>>>> d5266314
 
 export class HookOutputDTOAPI extends APIOutput<HookOutputDTO> {
   @Type(() => HookOutputDTO)
