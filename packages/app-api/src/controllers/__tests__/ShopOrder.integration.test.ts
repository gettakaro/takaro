import { IntegrationTest, expect, SetupGameServerPlayers, createUserForPlayer } from '@takaro/test';
import {
  Client,
  ItemsOutputDTO,
  ShopListingOutputDTO,
  ShopOrderOutputDTOStatusEnum,
  UserOutputDTO,
  isAxiosError,
} from '@takaro/apiclient';
<<<<<<< HEAD
=======
import { describe } from 'node:test';

>>>>>>> dcc9fdef
const group = 'ShopOrderController';

interface IShopSetup extends SetupGameServerPlayers.ISetupData {
  items: ItemsOutputDTO[];
  listing100: ShopListingOutputDTO;
  listing33: ShopListingOutputDTO;
  user1: UserOutputDTO;
  client1: Client;
  user2: UserOutputDTO;
  client2: Client;
  user3: UserOutputDTO;
  client3: Client;
  user4: UserOutputDTO;
  client4: Client;
}

const shopSetup = async function (this: IntegrationTest<IShopSetup>): Promise<IShopSetup> {
  const setupData = await SetupGameServerPlayers.setup.bind(
    this as unknown as IntegrationTest<SetupGameServerPlayers.ISetupData>,
  )();

  await this.client.settings.settingsControllerSet('economyEnabled', {
    value: 'true',
    gameServerId: setupData.gameServer1.id,
  });

  await this.client.settings.settingsControllerSet('economyEnabled', {
    value: 'true',
    gameServerId: setupData.gameServer2.id,
  });

  await this.client.settings.settingsControllerSet('currencyName', {
    gameServerId: setupData.gameServer1.id,
    value: 'test coin',
  });

  const items = (await this.client.item.itemControllerSearch()).data.data;

  const listing100Res = await this.client.shopListing.shopListingControllerCreate({
    gameServerId: setupData.gameServer1.id,
    items: [{ code: items[0].code, amount: 1 }],
    price: 100,
    name: 'Test item',
  });

  const listing33Res = await this.client.shopListing.shopListingControllerCreate({
    gameServerId: setupData.gameServer1.id,
    items: [{ code: items[1].code, amount: 1 }],
    price: 33,
    name: 'Test item 2',
  });

  await this.client.playerOnGameserver.playerOnGameServerControllerAddCurrency(
    setupData.gameServer1.id,
    setupData.pogs1[0].playerId,
    { currency: 250 },
  );

  await this.client.playerOnGameserver.playerOnGameServerControllerAddCurrency(
    setupData.gameServer1.id,
    setupData.pogs1[1].playerId,
    { currency: 250 },
  );

  await this.client.playerOnGameserver.playerOnGameServerControllerAddCurrency(
    setupData.gameServer2.id,
    setupData.pogs2[0].playerId,
    { currency: 250 },
  );

  await this.client.playerOnGameserver.playerOnGameServerControllerAddCurrency(
    setupData.gameServer2.id,
    setupData.pogs2[1].playerId,
    { currency: 250 },
  );

  const { client: user1Client, user: user1 } = await createUserForPlayer(
    this.client,
    setupData.pogs1[0].playerId,
    setupData.gameServer1.id,
  );

  const { client: user2Client, user: user2 } = await createUserForPlayer(
    this.client,
    setupData.pogs1[1].playerId,
    setupData.gameServer1.id,
  );

  const { client: user3Client, user: user3 } = await createUserForPlayer(
    this.client,
    setupData.pogs2[0].playerId,
    setupData.gameServer2.id,
  );

  const { client: user4Client, user: user4 } = await createUserForPlayer(
    this.client,
    setupData.pogs2[1].playerId,
    setupData.gameServer2.id,
  );

  return {
    ...setupData,
    items,
    listing100: listing100Res.data.data,
    listing33: listing33Res.data.data,
    user1,
    client1: user1Client,
    user2,
    client2: user2Client,
    user3,
    client3: user3Client,
    user4,
    client4: user4Client,
  };
};

const tests = [
  new IntegrationTest<IShopSetup>({
    group,
    snapshot: true,
    name: 'Create a new order',
    setup: shopSetup,
    filteredFields: ['listingId', 'playerId'],
    test: async function () {
      const res = await this.setupData.client1.shopOrder.shopOrderControllerCreate({
        listingId: this.setupData.listing100.id,
        amount: 1,
      });

      expect(res.data.data.status).to.be.eq(ShopOrderOutputDTOStatusEnum.Paid);

      return res;
    },
  }),
  new IntegrationTest<IShopSetup>({
    group,
    snapshot: true,
    name: 'Create a new order when not enough money',
    setup: shopSetup,
    filteredFields: ['listingId', 'playerId'],
    expectedStatus: 400,
    test: async function () {
      try {
        await this.setupData.client1.shopOrder.shopOrderControllerCreate({
          listingId: this.setupData.listing100.id,
          amount: 5,
        });
        throw new Error('Should not be able to create order');
      } catch (error) {
        if (!isAxiosError(error)) throw error;
        if (!error.response) throw error;
        expect(error.response.data.meta.error.code).to.be.eq('BadRequestError');
        expect(error.response.data.meta.error.message).to.be.eq('Not enough currency');
        return error.response;
      }
    },
  }),
  new IntegrationTest<IShopSetup>({
    group,
    snapshot: true,
    name: 'Get order by ID',
    setup: shopSetup,
    filteredFields: ['listingId', 'playerId'],
    test: async function () {
      const order = await this.setupData.client1.shopOrder.shopOrderControllerCreate({
        listingId: this.setupData.listing100.id,
        amount: 1,
      });

      const res = await this.setupData.client1.shopOrder.shopOrderControllerGetOne(order.data.data.id);
      return res;
    },
  }),
  new IntegrationTest<IShopSetup>({
    group,
    snapshot: true,
    name: 'Get order by ID that is not yours -> error',
    setup: shopSetup,
    filteredFields: ['listingId', 'playerId'],
    expectedStatus: 404,
    test: async function () {
      const order = await this.setupData.client1.shopOrder.shopOrderControllerCreate({
        listingId: this.setupData.listing100.id,
        amount: 1,
      });

      try {
        await this.setupData.client2.shopOrder.shopOrderControllerGetOne(order.data.data.id);
        throw new Error('Should not be able to get order');
      } catch (error) {
        if (!isAxiosError(error)) throw error;
        if (!error.response) throw error;
        expect(error.response.data.meta.error.code).to.be.eq('NotFoundError');
        return error.response;
      }
    },
  }),
  new IntegrationTest<IShopSetup>({
    group,
    snapshot: true,
    name: 'Get order by ID that is not yours but you have high privileges -> success',
    setup: shopSetup,
    filteredFields: ['listingId', 'playerId'],
    test: async function () {
      const order = await this.setupData.client1.shopOrder.shopOrderControllerCreate({
        listingId: this.setupData.listing100.id,
        amount: 1,
      });

      const res = await this.client.shopOrder.shopOrderControllerGetOne(order.data.data.id);
      return res;
    },
  }),
  new IntegrationTest<IShopSetup>({
    group,
    snapshot: true,
    name: 'Search orders',
    setup: shopSetup,
    filteredFields: ['listingId', 'playerId'],
    test: async function () {
      await this.setupData.client1.shopOrder.shopOrderControllerCreate({
        listingId: this.setupData.listing100.id,
        amount: 1,
      });
      const res = await this.setupData.client1.shopOrder.shopOrderControllerSearch();
      expect(res.data.data).to.have.length(1);
      return res;
    },
  }),
  new IntegrationTest<IShopSetup>({
    group,
    snapshot: true,
    name: 'Search orders returns only own orders',
    setup: shopSetup,
    filteredFields: ['listingId', 'playerId'],
    test: async function () {
      await this.setupData.client1.shopOrder.shopOrderControllerCreate({
        listingId: this.setupData.listing100.id,
        amount: 1,
      });

      const res = await this.setupData.client2.shopOrder.shopOrderControllerSearch();
      expect(res.data.data).to.have.length(0);
      return res;
    },
  }),
  new IntegrationTest<IShopSetup>({
    group,
    snapshot: true,
    name: 'Cannot search orders of another user',
    setup: shopSetup,
    filteredFields: ['listingId', 'playerId'],
    test: async function () {
      await this.setupData.client1.shopOrder.shopOrderControllerCreate({
        listingId: this.setupData.listing100.id,
        amount: 1,
      });

      const ordersRes = await this.setupData.client2.shopOrder.shopOrderControllerSearch({
        filters: { userId: [this.setupData.user1.id] },
      });
      expect(ordersRes.data.data).to.have.length(0);
      return ordersRes;
    },
  }),
  new IntegrationTest<IShopSetup>({
    group,
    snapshot: true,
    name: 'Search orders returns all orders when called by high privileged user',
    setup: shopSetup,
    filteredFields: ['listingId', 'playerId'],
    test: async function () {
      await this.setupData.client1.shopOrder.shopOrderControllerCreate({
        listingId: this.setupData.listing100.id,
        amount: 1,
      });

      await this.setupData.client2.shopOrder.shopOrderControllerCreate({
        listingId: this.setupData.listing33.id,
        amount: 1,
      });

      const res = await this.client.shopOrder.shopOrderControllerSearch();
      expect(res.data.data).to.have.length(2);
      return res;
    },
  }),
  new IntegrationTest<IShopSetup>({
    group,
    snapshot: true,
    name: 'Claim order',
    setup: shopSetup,
    filteredFields: ['listingId', 'playerId'],
    test: async function () {
      const order = await this.setupData.client1.shopOrder.shopOrderControllerCreate({
        listingId: this.setupData.listing100.id,
        amount: 1,
      });

      const res = await this.setupData.client1.shopOrder.shopOrderControllerClaim(order.data.data.id);
      expect(res.data.data.status).to.be.eq(ShopOrderOutputDTOStatusEnum.Completed);
      return res;
    },
  }),
  new IntegrationTest<IShopSetup>({
    group,
    snapshot: true,
    name: 'Claim order that is not yours -> error',
    setup: shopSetup,
    filteredFields: ['listingId', 'playerId'],
    expectedStatus: 404,
    test: async function () {
      const order = await this.setupData.client1.shopOrder.shopOrderControllerCreate({
        listingId: this.setupData.listing100.id,
        amount: 1,
      });

      try {
        await this.setupData.client2.shopOrder.shopOrderControllerClaim(order.data.data.id);
        throw new Error('Should not be able to claim order');
      } catch (error) {
        if (!isAxiosError(error)) throw error;
        if (!error.response) throw error;
        expect(error.response.data.meta.error.code).to.be.eq('NotFoundError');
        return error.response;
      }
    },
  }),
  new IntegrationTest<IShopSetup>({
    group,
    snapshot: true,
    name: 'Claim order that is already claimed -> error',
    setup: shopSetup,
    filteredFields: ['listingId', 'playerId'],
    expectedStatus: 400,
    test: async function () {
      const order = await this.setupData.client1.shopOrder.shopOrderControllerCreate({
        listingId: this.setupData.listing100.id,
        amount: 1,
      });

      await this.setupData.client1.shopOrder.shopOrderControllerClaim(order.data.data.id);

      try {
        await this.setupData.client1.shopOrder.shopOrderControllerClaim(order.data.data.id);
        throw new Error('Should not be able to claim order');
      } catch (error) {
        if (!isAxiosError(error)) throw error;
        if (!error.response) throw error;
        expect(error.response.data.meta.error.code).to.be.eq('BadRequestError');
        expect(error.response.data.meta.error.message).to.be.eq(
          'Can only claim paid, unclaimed orders. Current status: COMPLETED',
        );
        return error.response;
      }
    },
  }),
  new IntegrationTest<IShopSetup>({
    group,
    snapshot: true,
    name: 'Claim order that is canceled -> error',
    setup: shopSetup,
    filteredFields: ['listingId', 'playerId'],
    expectedStatus: 400,
    test: async function () {
      const order = await this.setupData.client1.shopOrder.shopOrderControllerCreate({
        listingId: this.setupData.listing100.id,
        amount: 1,
      });

      await this.setupData.client1.shopOrder.shopOrderControllerCancel(order.data.data.id);

      try {
        await this.setupData.client1.shopOrder.shopOrderControllerClaim(order.data.data.id);
        throw new Error('Should not be able to claim order');
      } catch (error) {
        if (!isAxiosError(error)) throw error;
        if (!error.response) throw error;
        expect(error.response.data.meta.error.code).to.be.eq('BadRequestError');
        expect(error.response.data.meta.error.message).to.be.eq(
          'Can only claim paid, unclaimed orders. Current status: CANCELED',
        );
        return error.response;
      }
    },
  }),
  new IntegrationTest<IShopSetup>({
    group,
    snapshot: true,
    name: 'Cancel order',
    setup: shopSetup,
    filteredFields: ['listingId', 'playerId'],
    test: async function () {
      const order = await this.setupData.client1.shopOrder.shopOrderControllerCreate({
        listingId: this.setupData.listing100.id,
        amount: 1,
      });

      const res = await this.setupData.client1.shopOrder.shopOrderControllerCancel(order.data.data.id);
      expect(res.data.data.status).to.be.eq(ShopOrderOutputDTOStatusEnum.Canceled);
      return res;
    },
  }),
  new IntegrationTest<IShopSetup>({
    group,
    snapshot: true,
    name: 'Cancel order that is not yours -> error',
    setup: shopSetup,
    filteredFields: ['listingId', 'playerId'],
    expectedStatus: 404,
    test: async function () {
      const order = await this.setupData.client1.shopOrder.shopOrderControllerCreate({
        listingId: this.setupData.listing100.id,
        amount: 1,
      });

      try {
        await this.setupData.client2.shopOrder.shopOrderControllerCancel(order.data.data.id);
        throw new Error('Should not be able to cancel order');
      } catch (error) {
        if (!isAxiosError(error)) throw error;
        if (!error.response) throw error;
        expect(error.response.data.meta.error.code).to.be.eq('NotFoundError');
        return error.response;
      }
    },
  }),
  new IntegrationTest<IShopSetup>({
    group,
    snapshot: true,
    name: 'High priv user cancel order that is not yours -> success',
    setup: shopSetup,
    filteredFields: ['listingId', 'playerId'],
    test: async function () {
      const order = await this.setupData.client1.shopOrder.shopOrderControllerCreate({
        listingId: this.setupData.listing100.id,
        amount: 1,
      });

      const res = await this.client.shopOrder.shopOrderControllerCancel(order.data.data.id);
      expect(res.data.data.status).to.be.eq(ShopOrderOutputDTOStatusEnum.Canceled);
      return res;
    },
  }),
  new IntegrationTest<IShopSetup>({
    group,
    snapshot: true,
    name: 'Cancel order that is already canceled -> error',
    setup: shopSetup,
    filteredFields: ['listingId', 'playerId'],
    expectedStatus: 400,
    test: async function () {
      const order = await this.setupData.client1.shopOrder.shopOrderControllerCreate({
        listingId: this.setupData.listing100.id,
        amount: 1,
      });

      await this.setupData.client1.shopOrder.shopOrderControllerCancel(order.data.data.id);

      try {
        await this.setupData.client1.shopOrder.shopOrderControllerCancel(order.data.data.id);
        throw new Error('Should not be able to cancel order');
      } catch (error) {
        if (!isAxiosError(error)) throw error;
        if (!error.response) throw error;
        expect(error.response.data.meta.error.code).to.be.eq('BadRequestError');
        expect(error.response.data.meta.error.message).to.be.eq(
          // eslint-disable-next-line
          "Can only cancel paid orders that weren't claimed yet. Current status: CANCELED",
        );
        return error.response;
      }
    },
  }),
  new IntegrationTest<IShopSetup>({
    group,
    snapshot: false,
    name: 'Cancelling an order returns the currency',
    setup: shopSetup,
    test: async function () {
      await this.client.playerOnGameserver.playerOnGameServerControllerSetCurrency(
        this.setupData.gameServer1.id,
        this.setupData.pogs1[0].playerId,
        { currency: 250 },
      );

      const orderRes = await this.setupData.client1.shopOrder.shopOrderControllerCreate({
        listingId: this.setupData.listing100.id,
        amount: 1,
      });

      const order = orderRes.data.data;

      const pogsResBefore = await this.client.playerOnGameserver.playerOnGameServerControllerGetOne(
        this.setupData.gameServer1.id,
        this.setupData.pogs1[0].playerId,
      );

      expect(pogsResBefore.data.data.currency).to.be.eq(150);

      await this.setupData.client1.shopOrder.shopOrderControllerCancel(order.id);

      const pogResAfter = await this.client.playerOnGameserver.playerOnGameServerControllerGetOne(
        this.setupData.gameServer1.id,
        this.setupData.pogs1[0].playerId,
      );

      expect(pogResAfter.data.data.currency).to.be.eq(250);

      return pogResAfter;
    },
  }),
  new IntegrationTest<IShopSetup>({
    group,
    snapshot: false,
    name: 'Deleting a listing, cancels orders and refunds currency',
    setup: shopSetup,
    test: async function () {
      await this.client.playerOnGameserver.playerOnGameServerControllerSetCurrency(
        this.setupData.gameServer1.id,
        this.setupData.pogs1[0].playerId,
        { currency: 250 },
      );

      const orderRes = await this.setupData.client1.shopOrder.shopOrderControllerCreate({
        listingId: this.setupData.listing100.id,
        amount: 1,
      });

      const order = orderRes.data.data;

      const pogsResBefore = await this.client.playerOnGameserver.playerOnGameServerControllerGetOne(
        this.setupData.gameServer1.id,
        this.setupData.pogs1[0].playerId,
      );

      expect(pogsResBefore.data.data.currency).to.be.eq(150);

      await this.client.shopListing.shopListingControllerDelete(this.setupData.listing100.id);

      const pogResAfter = await this.client.playerOnGameserver.playerOnGameServerControllerGetOne(
        this.setupData.gameServer1.id,
        this.setupData.pogs1[0].playerId,
      );

      expect(pogResAfter.data.data.currency).to.be.eq(250);

      const orderResAfter = await this.setupData.client1.shopOrder.shopOrderControllerGetOne(order.id);

      expect(orderResAfter.data.data.status).to.be.eq(ShopOrderOutputDTOStatusEnum.Canceled);

      return pogResAfter;
    },
  }),
  new IntegrationTest<IShopSetup>({
    group,
    snapshot: false,
    name: 'Cannot buy a deleted listing',
    setup: shopSetup,
    expectedStatus: 404,
    test: async function () {
      await this.client.shopListing.shopListingControllerDelete(this.setupData.listing100.id);

      try {
        await this.setupData.client1.shopOrder.shopOrderControllerCreate({
          listingId: this.setupData.listing100.id,
          amount: 1,
        });
        throw new Error('Should not be able to create order');
      } catch (error) {
        if (!isAxiosError(error)) throw error;
        if (!error.response) throw error;
        expect(error.response.data.meta.error.code).to.be.eq('NotFoundError');
        return error.response;
      }
    },
  }),
  new IntegrationTest<IShopSetup>({
    group,
    snapshot: false,
    name: 'Cannot buy a draft listing',
    setup: shopSetup,
    expectedStatus: 400,
    test: async function () {
      await this.client.shopListing.shopListingControllerUpdate(this.setupData.listing100.id, { draft: true });

      try {
        await this.setupData.client1.shopOrder.shopOrderControllerCreate({
          listingId: this.setupData.listing100.id,
          amount: 1,
        });
        throw new Error('Should not be able to create order');
      } catch (error) {
        if (!isAxiosError(error)) throw error;
        if (!error.response) throw error;
        expect(error.response.data.meta.error.code).to.be.eq('BadRequestError');
        expect(error.response.data.meta.error.message).to.be.eq('Cannot order a draft listing');
        return error.response;
      }
    },
  }),
  new IntegrationTest<IShopSetup>({
    group,
    snapshot: false,
    name: 'Setting a listing to draft cancels pending orders',
    setup: shopSetup,
    test: async function () {
      await this.client.playerOnGameserver.playerOnGameServerControllerSetCurrency(
        this.setupData.gameServer1.id,
        this.setupData.pogs1[0].playerId,
        { currency: 250 },
      );

      const orderRes = await this.setupData.client1.shopOrder.shopOrderControllerCreate({
        listingId: this.setupData.listing100.id,
        amount: 1,
      });

      const order = orderRes.data.data;

      const pogsResBefore = await this.client.playerOnGameserver.playerOnGameServerControllerGetOne(
        this.setupData.gameServer1.id,
        this.setupData.pogs1[0].playerId,
      );

      expect(pogsResBefore.data.data.currency).to.be.eq(150);

      await this.client.shopListing.shopListingControllerUpdate(this.setupData.listing100.id, { draft: true });

      const pogResAfter = await this.client.playerOnGameserver.playerOnGameServerControllerGetOne(
        this.setupData.gameServer1.id,
        this.setupData.pogs1[0].playerId,
      );

      expect(pogResAfter.data.data.currency).to.be.eq(250);

      const orderResAfter = await this.setupData.client1.shopOrder.shopOrderControllerGetOne(order.id);

      expect(orderResAfter.data.data.status).to.be.eq(ShopOrderOutputDTOStatusEnum.Canceled);

      return pogResAfter;
    },
  }),
  new IntegrationTest<IShopSetup>({
    group,
    snapshot: false,
    name: 'High privilege user can claim an order in someone elses name',
    setup: shopSetup,
    test: async function () {
      const orderRes = await this.setupData.client1.shopOrder.shopOrderControllerCreate({
        listingId: this.setupData.listing100.id,
        amount: 1,
      });

      const order = orderRes.data.data;

      const res = await this.client.shopOrder.shopOrderControllerClaim(order.id);
      expect(res.data.data.status).to.be.eq(ShopOrderOutputDTOStatusEnum.Completed);
      return res;
    },
  }),
  new IntegrationTest<IShopSetup>({
    group,
    snapshot: false,
    name: 'Can filter shop orders by gameserver ID',
    setup: shopSetup,
    test: async function () {
      /**
       * Setup listings on both gameservers
       * Create orders for both listings
       * Then, filter orders by gameserver ID
       * Expect to only get orders for that gameserver
       */
      const listingGameserver1 = (
        await this.client.shopListing.shopListingControllerCreate({
          gameServerId: this.setupData.gameServer1.id,
          items: [{ code: this.setupData.items[0].code, amount: 1 }],
          price: 1,
          name: 'Test item 1',
        })
      ).data.data;

      const listingGameserver2 = (
        await this.client.shopListing.shopListingControllerCreate({
          gameServerId: this.setupData.gameServer2.id,
          items: [{ code: this.setupData.items[0].code, amount: 1 }],
          price: 1,
          name: 'Test item 2',
        })
      ).data.data;

      await this.setupData.client1.shopOrder.shopOrderControllerCreate({
        listingId: listingGameserver1.id,
        amount: 1,
      });

      await this.setupData.client3.shopOrder.shopOrderControllerCreate({
        listingId: listingGameserver2.id,
        amount: 1,
      });

      const filteredOrders = await this.client.shopOrder.shopOrderControllerSearch({
        filters: { gameServerId: [this.setupData.gameServer1.id] },
        extend: ['listing'],
      });

      const allOrders = await this.client.shopOrder.shopOrderControllerSearch();

      expect(filteredOrders.data.data).to.have.length(1);
      expect(filteredOrders.data.data[0].listing?.gameServerId).to.be.eq(this.setupData.gameServer1.id);
      expect(allOrders.data.data).to.have.length(2);
    },
  }),
  new IntegrationTest<IShopSetup>({
    group,
    snapshot: false,
    name: 'Can filter shop orders by user ID',
    setup: shopSetup,
    test: async function () {
      /**
       * Setup listings on both gameservers
       * Create orders for both listings
       * Then, filter orders by user ID
       * Expect to only get orders for that user
       */
      const listingGameserver1 = (
        await this.client.shopListing.shopListingControllerCreate({
          gameServerId: this.setupData.gameServer1.id,
          items: [{ code: this.setupData.items[0].code, amount: 1 }],
          price: 1,
          name: 'Test item 1',
        })
      ).data.data;

      const listingGameserver2 = (
        await this.client.shopListing.shopListingControllerCreate({
          gameServerId: this.setupData.gameServer2.id,
          items: [{ code: this.setupData.items[0].code, amount: 1 }],
          price: 1,
          name: 'Test item 2',
        })
      ).data.data;

      await this.setupData.client1.shopOrder.shopOrderControllerCreate({
        listingId: listingGameserver1.id,
        amount: 1,
      });

      await this.setupData.client3.shopOrder.shopOrderControllerCreate({
        listingId: listingGameserver2.id,
        amount: 1,
      });

      const filteredOrders = await this.client.shopOrder.shopOrderControllerSearch({
        filters: { userId: [this.setupData.user1.id] },
      });

      const allOrders = await this.client.shopOrder.shopOrderControllerSearch();

      expect(filteredOrders.data.data).to.have.length(1);
      expect(filteredOrders.data.data[0].playerId).to.be.eq(this.setupData.pogs1[0].playerId);
      expect(allOrders.data.data).to.have.length(2);
    },
  }),
  new IntegrationTest<IShopSetup>({
    group,
    snapshot: false,
    name: 'Can filter shop orders by player ID',
    setup: shopSetup,
    test: async function () {
      /**
       * Setup listings on both gameservers
       * Create orders for both listings
       * Then, filter orders by player ID
       * Expect to only get orders for that player
       */
      const listingGameserver1 = (
        await this.client.shopListing.shopListingControllerCreate({
          gameServerId: this.setupData.gameServer1.id,
          items: [{ code: this.setupData.items[0].code, amount: 1 }],
          price: 1,
          name: 'Test item 1',
        })
      ).data.data;

      const listingGameserver2 = (
        await this.client.shopListing.shopListingControllerCreate({
          gameServerId: this.setupData.gameServer2.id,
          items: [{ code: this.setupData.items[0].code, amount: 1 }],
          price: 1,
          name: 'Test item 2',
        })
      ).data.data;

      await this.setupData.client1.shopOrder.shopOrderControllerCreate({
        listingId: listingGameserver1.id,
        amount: 1,
      });

      await this.setupData.client3.shopOrder.shopOrderControllerCreate({
        listingId: listingGameserver2.id,
        amount: 1,
      });

      const filteredOrders = await this.client.shopOrder.shopOrderControllerSearch({
        filters: { playerId: [this.setupData.pogs1[0].playerId] },
      });

      const allOrders = await this.client.shopOrder.shopOrderControllerSearch();

      expect(filteredOrders.data.data).to.have.length(1);
      expect(filteredOrders.data.data[0].playerId).to.be.eq(this.setupData.pogs1[0].playerId);
      expect(allOrders.data.data).to.have.length(2);
    },
  }),
];

describe(group, function () {
  tests.forEach((test) => {
    test.run();
  });
});<|MERGE_RESOLUTION|>--- conflicted
+++ resolved
@@ -7,11 +7,7 @@
   UserOutputDTO,
   isAxiosError,
 } from '@takaro/apiclient';
-<<<<<<< HEAD
-=======
 import { describe } from 'node:test';
-
->>>>>>> dcc9fdef
 const group = 'ShopOrderController';
 
 interface IShopSetup extends SetupGameServerPlayers.ISetupData {
