import { IntegrationTest, SetupGameServerPlayers, expect, integrationConfig } from '@takaro/test';
import { Client } from '@takaro/apiclient';
<<<<<<< HEAD
=======
import { faker } from '@faker-js/faker';
import { PERMISSIONS } from '@takaro/auth';
>>>>>>> ff6604d8
import { isAxiosError } from 'axios';
import { describe } from 'node:test';

const group = 'PlayerOnGameserverController';

const tests = [
  new IntegrationTest<SetupGameServerPlayers.ISetupData>({
    group,
    snapshot: false,
    name: 'Get list of players',
    setup: SetupGameServerPlayers.setup,
    test: async function () {
      const res = await this.client.playerOnGameserver.playerOnGameServerControllerSearch({
        sortBy: 'gameId',
        filters: {
          gameServerId: [this.setupData.gameServer1.id],
        },
      });
      // Divide by 2 because we setup 2 test servers
      expect(res.data.data.length).to.be.eq(this.setupData.players.length / 2);
    },
  }),
  new IntegrationTest<SetupGameServerPlayers.ISetupData>({
    group,
    snapshot: false,
    name: 'Get one player',
    setup: SetupGameServerPlayers.setup,
    test: async function () {
      const res = await this.client.playerOnGameserver.playerOnGameServerControllerSearch();

      const player = res.data.data[0];

      const playerRes = await this.client.playerOnGameserver.playerOnGameServerControllerGetOne(
        player.gameServerId,
        player.playerId,
      );
      expect(playerRes.data.data.id).to.be.eq(player.id);
    },
  }),
  new IntegrationTest<SetupGameServerPlayers.ISetupData>({
    group,
    snapshot: false,
    name: 'Can set currency',
    setup: SetupGameServerPlayers.setup,
    test: async function () {
      const res = await this.client.playerOnGameserver.playerOnGameServerControllerSearch();

      const player = res.data.data[0];

      await this.client.settings.settingsControllerSet('economyEnabled', {
        gameServerId: player.gameServerId,
        value: 'true',
      });
      await this.client.playerOnGameserver.playerOnGameServerControllerSetCurrency(
        player.gameServerId,
        player.playerId,
        {
          currency: 100,
        },
      );
      const playerRes = await this.client.playerOnGameserver.playerOnGameServerControllerGetOne(
        player.gameServerId,
        player.playerId,
      );

      expect(playerRes.data.data.currency).to.be.eq(100);
    },
  }),
  new IntegrationTest<SetupGameServerPlayers.ISetupData>({
    group,
    snapshot: false,
    name: 'Can set currency to zero',
    setup: SetupGameServerPlayers.setup,
    test: async function () {
      const res = await this.client.playerOnGameserver.playerOnGameServerControllerSearch();

      const player = res.data.data[0];

      await this.client.settings.settingsControllerSet('economyEnabled', {
        gameServerId: player.gameServerId,
        value: 'true',
      });

      // First set currency to some value
      await this.client.playerOnGameserver.playerOnGameServerControllerSetCurrency(
        player.gameServerId,
        player.playerId,
        {
          currency: 100,
        },
      );

      // Now set it to zero
      await this.client.playerOnGameserver.playerOnGameServerControllerSetCurrency(
        player.gameServerId,
        player.playerId,
        {
          currency: 0,
        },
      );

      const playerRes = await this.client.playerOnGameserver.playerOnGameServerControllerGetOne(
        player.gameServerId,
        player.playerId,
      );

      expect(playerRes.data.data.currency).to.be.eq(0);
    },
  }),
  new IntegrationTest<SetupGameServerPlayers.ISetupData>({
    group,
    snapshot: true,
    name: 'Rejects negative currency',
    setup: SetupGameServerPlayers.setup,
    expectedStatus: 400,
    test: async function () {
      const res = await this.client.playerOnGameserver.playerOnGameServerControllerSearch();

      const player = res.data.data[0];

      await this.client.settings.settingsControllerSet('economyEnabled', {
        gameServerId: player.gameServerId,
        value: 'true',
      });
      const rejectedRes = await this.client.playerOnGameserver.playerOnGameServerControllerSetCurrency(
        player.gameServerId,
        player.playerId,
        {
          currency: -100,
        },
      );

      expect(rejectedRes.data.meta.error.message).to.be.eq('Validation error');

      return rejectedRes;
    },
  }),
  new IntegrationTest<SetupGameServerPlayers.ISetupData>({
    group,
    snapshot: true,
    name: 'Bad request when economy is not enabled',
    setup: SetupGameServerPlayers.setup,
    expectedStatus: 400,
    test: async function () {
      const res = await this.client.playerOnGameserver.playerOnGameServerControllerSearch();

      const player = res.data.data[0];

      await this.client.settings.settingsControllerSet('economyEnabled', {
        gameServerId: player.gameServerId,
        value: 'false',
      });
      const rejectedRes = await this.client.playerOnGameserver.playerOnGameServerControllerSetCurrency(
        player.gameServerId,
        player.playerId,
        {
          currency: -100,
        },
      );

      expect(rejectedRes.data.meta.error.message).to.be.eq('Economy is not enabled');

      return rejectedRes;
    },
  }),
  new IntegrationTest<SetupGameServerPlayers.ISetupData>({
    group,
    snapshot: false,
    name: 'Can send money between two players',
    setup: SetupGameServerPlayers.setup,
    test: async function () {
      const res = await this.client.playerOnGameserver.playerOnGameServerControllerSearch({
        filters: {
          gameServerId: [this.setupData.gameServer1.id],
        },
      });

      const player1 = res.data.data[0];
      const player2 = res.data.data[1];

      await this.client.settings.settingsControllerSet('economyEnabled', {
        gameServerId: player1.gameServerId,
        value: 'true',
      });
      await this.client.playerOnGameserver.playerOnGameServerControllerSetCurrency(
        player1.gameServerId,
        player1.playerId,
        {
          currency: 100,
        },
      );
      await this.client.playerOnGameserver.playerOnGameServerControllerSetCurrency(
        player2.gameServerId,
        player2.playerId,
        {
          currency: 100,
        },
      );

      await this.client.playerOnGameserver.playerOnGameServerControllerTransactBetweenPlayers(
        player1.gameServerId,
        player1.id,
        player2.id,
        {
          currency: 50,
        },
      );

      const player1Res = await this.client.playerOnGameserver.playerOnGameServerControllerGetOne(
        player1.gameServerId,
        player1.playerId,
      );
      const player2Res = await this.client.playerOnGameserver.playerOnGameServerControllerGetOne(
        player2.gameServerId,
        player2.playerId,
      );

      expect(player1Res.data.data.currency).to.be.eq(50);
      expect(player2Res.data.data.currency).to.be.eq(150);
    },
  }),
  new IntegrationTest<SetupGameServerPlayers.ISetupData>({
    group,
    snapshot: false,
    name: 'Safely aborts transaction when sender does not have enough money',
    setup: SetupGameServerPlayers.setup,
    expectedStatus: 400,
    test: async function () {
      const res = await this.client.playerOnGameserver.playerOnGameServerControllerSearch({
        filters: {
          gameServerId: [this.setupData.gameServer1.id],
        },
      });

      const player1 = res.data.data[0];
      const player2 = res.data.data[1];

      await this.client.settings.settingsControllerSet('economyEnabled', {
        gameServerId: player1.gameServerId,
        value: 'true',
      });
      await this.client.playerOnGameserver.playerOnGameServerControllerSetCurrency(
        player1.gameServerId,
        player1.playerId,
        {
          currency: 100,
        },
      );
      await this.client.playerOnGameserver.playerOnGameServerControllerSetCurrency(
        player2.gameServerId,
        player2.playerId,
        {
          currency: 100,
        },
      );

      try {
        await this.client.playerOnGameserver.playerOnGameServerControllerTransactBetweenPlayers(
          player1.gameServerId,
          player1.id,
          player2.id,
          {
            currency: 150,
          },
        );
      } catch (error) {
        if (!isAxiosError(error)) throw error;
        if (!error.response) throw error;
        expect(error.response.data.meta.error.message).to.be.eq('Insufficient funds');
      }

      const player1Res = await this.client.playerOnGameserver.playerOnGameServerControllerGetOne(
        player1.gameServerId,
        player1.playerId,
      );
      const player2Res = await this.client.playerOnGameserver.playerOnGameServerControllerGetOne(
        player2.gameServerId,
        player2.playerId,
      );

      expect(player1Res.data.data.currency).to.be.eq(100);
      expect(player2Res.data.data.currency).to.be.eq(100);
    },
  }),
  new IntegrationTest<SetupGameServerPlayers.ISetupData>({
    group,
    snapshot: false,
    name: 'Does not allow transacting currency for players on different gameservers',
    setup: SetupGameServerPlayers.setup,
    expectedStatus: 400,
    test: async function () {
      const res1 = await this.client.playerOnGameserver.playerOnGameServerControllerSearch({
        filters: {
          gameServerId: [this.setupData.gameServer1.id],
        },
      });
      const res2 = await this.client.playerOnGameserver.playerOnGameServerControllerSearch({
        filters: {
          gameServerId: [this.setupData.gameServer2.id],
        },
      });

      const player1 = res1.data.data[0];
      const player2 = res2.data.data[0];

      await this.client.settings.settingsControllerSet('economyEnabled', {
        gameServerId: player1.gameServerId,
        value: 'true',
      });

      try {
        await this.client.playerOnGameserver.playerOnGameServerControllerTransactBetweenPlayers(
          player1.gameServerId,
          player1.id,
          player2.id,
          {
            currency: 150,
          },
        );
      } catch (error) {
        if (!isAxiosError(error)) throw error;
        if (!error.response) throw error;
        expect(error.response.data.meta.error.message).to.be.eq('Players are not on the same game server');
      }
    },
  }),
  new IntegrationTest<SetupGameServerPlayers.ISetupData>({
    group,
    snapshot: false,
    name: 'Prevents double-spending or other concurrency-related errors when transacting currency',
    setup: SetupGameServerPlayers.setup,
    test: async function () {
      const res = await this.client.playerOnGameserver.playerOnGameServerControllerSearch({
        filters: {
          gameServerId: [this.setupData.gameServer1.id],
        },
      });

      const player1 = res.data.data[0];
      const player2 = res.data.data[1];

      await this.client.settings.settingsControllerSet('economyEnabled', {
        gameServerId: player1.gameServerId,
        value: 'true',
      });
      await this.client.playerOnGameserver.playerOnGameServerControllerSetCurrency(
        player1.gameServerId,
        player1.playerId,
        {
          currency: 100,
        },
      );
      await this.client.playerOnGameserver.playerOnGameServerControllerSetCurrency(
        player2.gameServerId,
        player2.playerId,
        {
          currency: 100,
        },
      );

      // Send 10 times 10 from player 1 to player 2
      const transactions = [...Array(10).keys()].map(() =>
        this.client.playerOnGameserver.playerOnGameServerControllerTransactBetweenPlayers(
          player1.gameServerId,
          player1.id,
          player2.id,
          {
            currency: 10,
          },
        ),
      );

      await Promise.all(transactions);

      const player1Res = await this.client.playerOnGameserver.playerOnGameServerControllerGetOne(
        player1.gameServerId,
        player1.playerId,
      );
      const player2Res = await this.client.playerOnGameserver.playerOnGameServerControllerGetOne(
        player2.gameServerId,
        player2.playerId,
      );

      expect(player1Res.data.data.currency).to.be.eq(0);
      expect(player2Res.data.data.currency).to.be.eq(200);
    },
  }),
  new IntegrationTest<SetupGameServerPlayers.ISetupData>({
    group,
    snapshot: false,
    name: 'Add currency for player',
    setup: SetupGameServerPlayers.setup,
    test: async function () {
      const res = await this.client.playerOnGameserver.playerOnGameServerControllerSearch();

      const player = res.data.data[0];

      await this.client.settings.settingsControllerSet('economyEnabled', {
        gameServerId: player.gameServerId,
        value: 'true',
      });

      // Add 10 times 10 concurrently, to check for concurrency issues
      const adds = [...Array(10).keys()].map(() =>
        this.client.playerOnGameserver.playerOnGameServerControllerAddCurrency(player.gameServerId, player.playerId, {
          currency: 10,
        }),
      );

      await Promise.all(adds);

      const playerRes = await this.client.playerOnGameserver.playerOnGameServerControllerGetOne(
        player.gameServerId,
        player.playerId,
      );

      expect(playerRes.data.data.currency).to.be.eq(100);
    },
  }),
  new IntegrationTest<SetupGameServerPlayers.ISetupData>({
    group,
    snapshot: false,
    name: 'Deduct currency for player',
    setup: SetupGameServerPlayers.setup,
    test: async function () {
      const res = await this.client.playerOnGameserver.playerOnGameServerControllerSearch();

      const player = res.data.data[0];

      await this.client.settings.settingsControllerSet('economyEnabled', {
        gameServerId: player.gameServerId,
        value: 'true',
      });

      await this.client.playerOnGameserver.playerOnGameServerControllerSetCurrency(
        player.gameServerId,
        player.playerId,
        {
          currency: 100,
        },
      );

      // Deduct 10 times 10 concurrently, to check for concurrency issues
      const deducts = [...Array(10).keys()].map(() =>
        this.client.playerOnGameserver.playerOnGameServerControllerDeductCurrency(
          player.gameServerId,
          player.playerId,
          {
            currency: 10,
          },
        ),
      );

      await Promise.all(deducts);

      const playerRes = await this.client.playerOnGameserver.playerOnGameServerControllerGetOne(
        player.gameServerId,
        player.playerId,
      );

      expect(playerRes.data.data.currency).to.be.eq(0);
    },
  }),
  new IntegrationTest<SetupGameServerPlayers.ISetupData>({
    group,
    snapshot: true,
    name: 'Rejects negative amount for addCurrency',
    setup: SetupGameServerPlayers.setup,
    expectedStatus: 400,
    test: async function () {
      const res = await this.client.playerOnGameserver.playerOnGameServerControllerSearch();
      const player = res.data.data[0];

      await this.client.settings.settingsControllerSet('economyEnabled', {
        gameServerId: player.gameServerId,
        value: 'true',
      });

      const rejectedRes = await this.client.playerOnGameserver.playerOnGameServerControllerAddCurrency(
        player.gameServerId,
        player.playerId,
        {
          currency: -50,
        },
      );

      expect(rejectedRes.data.meta.error.message).to.be.eq('Validation error');
      return rejectedRes;
    },
  }),
  new IntegrationTest<SetupGameServerPlayers.ISetupData>({
    group,
    snapshot: true,
    name: 'Rejects negative amount for deductCurrency',
    setup: SetupGameServerPlayers.setup,
    expectedStatus: 400,
    test: async function () {
      const res = await this.client.playerOnGameserver.playerOnGameServerControllerSearch();
      const player = res.data.data[0];

      await this.client.settings.settingsControllerSet('economyEnabled', {
        gameServerId: player.gameServerId,
        value: 'true',
      });

      const rejectedRes = await this.client.playerOnGameserver.playerOnGameServerControllerDeductCurrency(
        player.gameServerId,
        player.playerId,
        {
          currency: -50,
        },
      );

      expect(rejectedRes.data.meta.error.message).to.be.eq('Validation error');
      return rejectedRes;
    },
  }),
  new IntegrationTest<SetupGameServerPlayers.ISetupData>({
    group,
    snapshot: true,
    name: 'Rejects negative amount for transfer',
    setup: SetupGameServerPlayers.setup,
    expectedStatus: 400,
    test: async function () {
      const res = await this.client.playerOnGameserver.playerOnGameServerControllerSearch();
      const player1 = res.data.data[0];
      const player2 = res.data.data[1];

      await this.client.settings.settingsControllerSet('economyEnabled', {
        gameServerId: player1.gameServerId,
        value: 'true',
      });

      const rejectedRes = await this.client.playerOnGameserver.playerOnGameServerControllerTransactBetweenPlayers(
        player1.gameServerId,
        player1.id,
        player2.id,
        {
          currency: -50,
        },
      );

      expect(rejectedRes.data.meta.error.message).to.be.eq('Validation error');
      return rejectedRes;
    },
  }),
  new IntegrationTest<SetupGameServerPlayers.ISetupData>({
    group,
    snapshot: false,
<<<<<<< HEAD
    name: 'Can reset all players currency on a gameserver',
    setup: SetupGameServerPlayers.setup,
    test: async function () {
      const res = await this.client.playerOnGameserver.playerOnGameServerControllerSearch({
        filters: {
          gameServerId: [this.setupData.gameServer1.id],
        },
      });

      // Set currency for multiple players
      await this.client.settings.settingsControllerSet('economyEnabled', {
        gameServerId: this.setupData.gameServer1.id,
        value: 'true',
      });

      for (const player of res.data.data) {
        await this.client.playerOnGameserver.playerOnGameServerControllerSetCurrency(
          player.gameServerId,
          player.playerId,
          {
            currency: 100 + Math.floor(Math.random() * 900), // Random currency between 100-1000
          },
        );
      }

      // Verify players have currency
      const beforeReset = await this.client.playerOnGameserver.playerOnGameServerControllerSearch({
        filters: {
          gameServerId: [this.setupData.gameServer1.id],
        },
      });
      for (const player of beforeReset.data.data) {
        expect(player.currency).to.be.greaterThan(0);
      }

      // Reset all currency
      const resetRes = await this.client.gameserver.gameServerControllerResetCurrency(this.setupData.gameServer1.id);
      expect((resetRes.data as any).data).to.have.property('affectedPlayerCount');
      expect((resetRes.data as any).data.affectedPlayerCount).to.be.eq(res.data.data.length);

      // Verify all players have 0 currency
      const afterReset = await this.client.playerOnGameserver.playerOnGameServerControllerSearch({
        filters: {
          gameServerId: [this.setupData.gameServer1.id],
        },
      });
      for (const player of afterReset.data.data) {
        expect(player.currency).to.be.eq(0);
      }

      // Check that the event was created
      const events = await this.client.event.eventControllerSearch({
        filters: {
          eventName: ['currency-reset-all'],
          gameserverId: [this.setupData.gameServer1.id],
        },
      });
      expect(events.data.data.length).to.be.greaterThan(0);
      const resetEvent = events.data.data[0];
      expect(resetEvent.meta).to.not.be.undefined;
      expect((resetEvent.meta as any).affectedPlayerCount).to.be.eq(res.data.data.length);
    },
  }),
  new IntegrationTest<SetupGameServerPlayers.ISetupData>({
    group,
    snapshot: false,
    name: 'Reset currency requires MANAGE_GAMESERVERS permission',
    setup: SetupGameServerPlayers.setup,
    expectedStatus: 403,
    test: async function () {
      await this.client.settings.settingsControllerSet('economyEnabled', {
        gameServerId: this.setupData.gameServer1.id,
        value: 'true',
      });

      // Create a user without MANAGE_GAMESERVERS permission
      const testUser = await this.client.user.userControllerCreate({
        name: 'Test User',
        email: 'testuser@test.com',
        password: 'Test123!@#',
      });

      // Login as the test user
      const testClient = new Client({
        auth: { username: testUser.data.data.email, password: 'Test123!@#' },
        url: integrationConfig.get('host'),
      });
      await testClient.login();

      // Attempt to reset currency should fail
      try {
        await testClient.gameserver.gameServerControllerResetCurrency(this.setupData.gameServer1.id);
        throw new Error('Should have thrown 403');
      } catch (error) {
        if (!isAxiosError(error)) throw error;
        if (!error.response) throw error;
        expect(error.response.status).to.be.eq(403);
      }
    },
  }),
  new IntegrationTest<SetupGameServerPlayers.ISetupData>({
    group,
    snapshot: false,
    name: 'Reset currency requires economy to be enabled',
    setup: SetupGameServerPlayers.setup,
    expectedStatus: 400,
    test: async function () {
      // Ensure economy is disabled
      await this.client.settings.settingsControllerSet('economyEnabled', {
        gameServerId: this.setupData.gameServer1.id,
        value: 'false',
      });

      // Attempt to reset currency should fail
      try {
        await this.client.gameserver.gameServerControllerResetCurrency(this.setupData.gameServer1.id);
        throw new Error('Should have thrown 400');
      } catch (error) {
        if (!isAxiosError(error)) throw error;
        if (!error.response) throw error;
        expect(error.response.status).to.be.eq(400);
        expect(error.response.data.meta.error.message.toLowerCase()).to.include('economy');
      }
=======
    name: 'Can delete a POG with proper permissions',
    setup: SetupGameServerPlayers.setup,
    test: async function () {
      const res = await this.client.playerOnGameserver.playerOnGameServerControllerSearch();
      const pog = res.data.data[0];

      // Verify POG exists
      const pogBefore = await this.client.playerOnGameserver.playerOnGameServerControllerGetOne(
        pog.gameServerId,
        pog.playerId,
      );
      expect(pogBefore.data.data.id).to.be.eq(pog.id);

      // Delete the POG
      await this.client.playerOnGameserver.playerOnGameServerControllerDelete(pog.gameServerId, pog.playerId);

      // Verify POG is deleted
      try {
        await this.client.playerOnGameserver.playerOnGameServerControllerGetOne(pog.gameServerId, pog.playerId);
        throw new Error('Should have thrown 404');
      } catch (error) {
        if (isAxiosError(error)) {
          expect(error.response?.status).to.be.eq(404);
        }
      }

      // Verify player still exists
      const player = await this.client.player.playerControllerGetOne(pog.playerId);
      expect(player.data.data.id).to.be.eq(pog.playerId);
>>>>>>> ff6604d8
    },
  }),
  new IntegrationTest<SetupGameServerPlayers.ISetupData>({
    group,
    snapshot: false,
<<<<<<< HEAD
    name: 'Reset currency on one server does not affect another server',
    setup: SetupGameServerPlayers.setup,
    test: async function () {
      // Enable economy on both servers
      await this.client.settings.settingsControllerSet('economyEnabled', {
        gameServerId: this.setupData.gameServer1.id,
        value: 'true',
      });
      await this.client.settings.settingsControllerSet('economyEnabled', {
        gameServerId: this.setupData.gameServer2.id,
        value: 'true',
      });

      // Get players for both servers
      const server1Players = await this.client.playerOnGameserver.playerOnGameServerControllerSearch({
        filters: {
          gameServerId: [this.setupData.gameServer1.id],
        },
      });
      const server2Players = await this.client.playerOnGameserver.playerOnGameServerControllerSearch({
        filters: {
          gameServerId: [this.setupData.gameServer2.id],
        },
      });

      // Set currency for players on both servers
      const server1Currencies = new Map<string, number>();
      const server2Currencies = new Map<string, number>();

      for (const player of server1Players.data.data) {
        const currency = 100 + Math.floor(Math.random() * 900);
        server1Currencies.set(player.id, currency);
        await this.client.playerOnGameserver.playerOnGameServerControllerSetCurrency(
          player.gameServerId,
          player.playerId,
          { currency },
        );
      }

      for (const player of server2Players.data.data) {
        const currency = 200 + Math.floor(Math.random() * 800);
        server2Currencies.set(player.id, currency);
        await this.client.playerOnGameserver.playerOnGameServerControllerSetCurrency(
          player.gameServerId,
          player.playerId,
          { currency },
        );
      }

      // Verify both servers have players with currency
      const beforeServer1 = await this.client.playerOnGameserver.playerOnGameServerControllerSearch({
        filters: {
          gameServerId: [this.setupData.gameServer1.id],
        },
      });
      const beforeServer2 = await this.client.playerOnGameserver.playerOnGameServerControllerSearch({
        filters: {
          gameServerId: [this.setupData.gameServer2.id],
        },
      });

      for (const player of beforeServer1.data.data) {
        expect(player.currency).to.be.greaterThan(0);
        expect(player.currency).to.be.eq(server1Currencies.get(player.id));
      }
      for (const player of beforeServer2.data.data) {
        expect(player.currency).to.be.greaterThan(0);
        expect(player.currency).to.be.eq(server2Currencies.get(player.id));
      }

      // Reset currency ONLY on server 1
      const resetRes = await this.client.gameserver.gameServerControllerResetCurrency(this.setupData.gameServer1.id);
      expect((resetRes.data as any).data).to.have.property('affectedPlayerCount');
      expect((resetRes.data as any).data.affectedPlayerCount).to.be.eq(server1Players.data.data.length);

      // Verify server 1 players have 0 currency
      const afterServer1 = await this.client.playerOnGameserver.playerOnGameServerControllerSearch({
        filters: {
          gameServerId: [this.setupData.gameServer1.id],
        },
      });
      for (const player of afterServer1.data.data) {
        expect(player.currency).to.be.eq(0);
      }

      // Verify server 2 players STILL have their original currency (unaffected)
      const afterServer2 = await this.client.playerOnGameserver.playerOnGameServerControllerSearch({
        filters: {
          gameServerId: [this.setupData.gameServer2.id],
        },
      });
      for (const player of afterServer2.data.data) {
        expect(player.currency).to.be.greaterThan(0);
        expect(player.currency).to.be.eq(server2Currencies.get(player.id));
      }

      // Verify the event was created only for server 1
      const events = await this.client.event.eventControllerSearch({
        filters: {
          eventName: ['currency-reset-all'],
          gameserverId: [this.setupData.gameServer1.id],
        },
      });
      expect(events.data.data.length).to.be.greaterThan(0);

      // Verify no reset event was created for server 2
      const server2Events = await this.client.event.eventControllerSearch({
        filters: {
          eventName: ['currency-reset-all'],
          gameserverId: [this.setupData.gameServer2.id],
        },
      });
      expect(server2Events.data.data.length).to.be.eq(0);
=======
    name: 'Cannot delete a POG without MANAGE_PLAYERS permission',
    setup: SetupGameServerPlayers.setup,
    test: async function () {
      const res = await this.client.playerOnGameserver.playerOnGameServerControllerSearch();
      const pog = res.data.data[0];

      // Create a client without MANAGE_PLAYERS permission
      const permissions = await this.client.permissionCodesToInputs([PERMISSIONS.READ_PLAYERS]);
      const role = await this.client.role.roleControllerCreate({
        name: 'Read only role',
        permissions,
      });

      const userPassword = faker.internet.password();
      const user = await this.client.user.userControllerCreate({
        email: faker.internet.email(),
        password: userPassword,
        name: faker.person.firstName(),
      });

      await this.client.user.userControllerAssignRole(user.data.data.id, role.data.data.id);

      const limitedClient = new Client({
        auth: {
          username: user.data.data.email,
          password: userPassword,
        },
        url: integrationConfig.get('host'),
      });
      await limitedClient.login();

      // Try to delete with limited permissions
      try {
        await limitedClient.playerOnGameserver.playerOnGameServerControllerDelete(pog.gameServerId, pog.playerId);
        throw new Error('Should have thrown 403');
      } catch (error) {
        if (isAxiosError(error)) {
          expect(error.response?.status).to.be.eq(403);
        }
      }
>>>>>>> ff6604d8
    },
  }),
];

describe(group, function () {
  tests.forEach((test) => {
    test.run();
  });
});<|MERGE_RESOLUTION|>--- conflicted
+++ resolved
@@ -1,10 +1,7 @@
 import { IntegrationTest, SetupGameServerPlayers, expect, integrationConfig } from '@takaro/test';
 import { Client } from '@takaro/apiclient';
-<<<<<<< HEAD
-=======
 import { faker } from '@faker-js/faker';
 import { PERMISSIONS } from '@takaro/auth';
->>>>>>> ff6604d8
 import { isAxiosError } from 'axios';
 import { describe } from 'node:test';
 
@@ -554,7 +551,6 @@
   new IntegrationTest<SetupGameServerPlayers.ISetupData>({
     group,
     snapshot: false,
-<<<<<<< HEAD
     name: 'Can reset all players currency on a gameserver',
     setup: SetupGameServerPlayers.setup,
     test: async function () {
@@ -616,6 +612,40 @@
       const resetEvent = events.data.data[0];
       expect(resetEvent.meta).to.not.be.undefined;
       expect((resetEvent.meta as any).affectedPlayerCount).to.be.eq(res.data.data.length);
+    },
+  }),
+  new IntegrationTest<SetupGameServerPlayers.ISetupData>({
+    group,
+    snapshot: false,
+    name: 'Can delete a POG with proper permissions',
+    setup: SetupGameServerPlayers.setup,
+    test: async function () {
+      const res = await this.client.playerOnGameserver.playerOnGameServerControllerSearch();
+      const pog = res.data.data[0];
+
+      // Verify POG exists
+      const pogBefore = await this.client.playerOnGameserver.playerOnGameServerControllerGetOne(
+        pog.gameServerId,
+        pog.playerId,
+      );
+      expect(pogBefore.data.data.id).to.be.eq(pog.id);
+
+      // Delete the POG
+      await this.client.playerOnGameserver.playerOnGameServerControllerDelete(pog.gameServerId, pog.playerId);
+
+      // Verify POG is deleted
+      try {
+        await this.client.playerOnGameserver.playerOnGameServerControllerGetOne(pog.gameServerId, pog.playerId);
+        throw new Error('Should have thrown 404');
+      } catch (error) {
+        if (isAxiosError(error)) {
+          expect(error.response?.status).to.be.eq(404);
+        }
+      }
+
+      // Verify player still exists
+      const player = await this.client.player.playerControllerGetOne(pog.playerId);
+      expect(player.data.data.id).to.be.eq(pog.playerId);
     },
   }),
   new IntegrationTest<SetupGameServerPlayers.ISetupData>({
@@ -678,43 +708,11 @@
         expect(error.response.status).to.be.eq(400);
         expect(error.response.data.meta.error.message.toLowerCase()).to.include('economy');
       }
-=======
-    name: 'Can delete a POG with proper permissions',
-    setup: SetupGameServerPlayers.setup,
-    test: async function () {
-      const res = await this.client.playerOnGameserver.playerOnGameServerControllerSearch();
-      const pog = res.data.data[0];
-
-      // Verify POG exists
-      const pogBefore = await this.client.playerOnGameserver.playerOnGameServerControllerGetOne(
-        pog.gameServerId,
-        pog.playerId,
-      );
-      expect(pogBefore.data.data.id).to.be.eq(pog.id);
-
-      // Delete the POG
-      await this.client.playerOnGameserver.playerOnGameServerControllerDelete(pog.gameServerId, pog.playerId);
-
-      // Verify POG is deleted
-      try {
-        await this.client.playerOnGameserver.playerOnGameServerControllerGetOne(pog.gameServerId, pog.playerId);
-        throw new Error('Should have thrown 404');
-      } catch (error) {
-        if (isAxiosError(error)) {
-          expect(error.response?.status).to.be.eq(404);
-        }
-      }
-
-      // Verify player still exists
-      const player = await this.client.player.playerControllerGetOne(pog.playerId);
-      expect(player.data.data.id).to.be.eq(pog.playerId);
->>>>>>> ff6604d8
-    },
-  }),
-  new IntegrationTest<SetupGameServerPlayers.ISetupData>({
-    group,
-    snapshot: false,
-<<<<<<< HEAD
+    },
+  }),
+  new IntegrationTest<SetupGameServerPlayers.ISetupData>({
+    group,
+    snapshot: false,
     name: 'Reset currency on one server does not affect another server',
     setup: SetupGameServerPlayers.setup,
     test: async function () {
@@ -828,7 +826,11 @@
         },
       });
       expect(server2Events.data.data.length).to.be.eq(0);
-=======
+    },
+  }),
+  new IntegrationTest<SetupGameServerPlayers.ISetupData>({
+    group,
+    snapshot: false,
     name: 'Cannot delete a POG without MANAGE_PLAYERS permission',
     setup: SetupGameServerPlayers.setup,
     test: async function () {
@@ -869,7 +871,6 @@
           expect(error.response?.status).to.be.eq(403);
         }
       }
->>>>>>> ff6604d8
     },
   }),
 ];
