import { IntegrationTest, expect, SetupGameServerPlayers, EventsAwaiter, createUserForPlayer } from '@takaro/test';
import { randomUUID } from 'crypto';
<<<<<<< HEAD
import { HookCreateDTOEventTypeEnum } from '@takaro/apiclient';
import { readFile } from 'fs/promises';
import { join } from 'path';
import * as url from 'url';
const __dirname = url.fileURLToPath(new URL('.', import.meta.url));
=======
import { HookCreateDTOEventTypeEnum, PERMISSIONS } from '@takaro/apiclient';
>>>>>>> cf768ae2

const group = 'Bug repros';

const tests = [
  new IntegrationTest<SetupGameServerPlayers.ISetupData>({
    group,
    snapshot: false,
    setup: SetupGameServerPlayers.setup,
    name: 'When searching module installs, filtering by gameserverId works properly',
    /**
     * Install a module on server A
     * Search for installs on server A -> should return 1 result
     * Then search for installs on server B -> should return 0 results
     */
    test: async function () {
      const module = (await this.client.module.moduleControllerCreate({ name: randomUUID() })).data.data;
      const gameServerA = this.setupData.gameServer1;
      const gameServerB = this.setupData.gameServer2;

      await this.client.module.moduleInstallationsControllerInstallModule({
        gameServerId: gameServerA.id,
        versionId: module.latestVersion.id,
      });

      const installsA = await this.client.module.moduleInstallationsControllerGetInstalledModules({
        filters: { gameserverId: [gameServerA.id] },
      });
      const installsB = await this.client.module.moduleInstallationsControllerGetInstalledModules({
        filters: { gameserverId: [gameServerB.id] },
      });

      expect(installsA.data.data.length).to.equal(1);
      expect(installsB.data.data.length).to.equal(0);
    },
  }),
  new IntegrationTest<SetupGameServerPlayers.ISetupData>({
    group,
    snapshot: false,
    name: 'Bug repro: can fire a hook based on role-assigned event',
    setup: SetupGameServerPlayers.setup,
    test: async function () {
      const module = (await this.client.module.moduleControllerCreate({ name: randomUUID() })).data.data;

      await this.client.hook.hookControllerCreate({
        name: 'role-assign test',
        versionId: module.latestVersion.id,
        regex: '',
        eventType: HookCreateDTOEventTypeEnum.RoleAssigned,
        function: `import { data, takaro } from '@takaro/helpers';
        async function main() {
            const { player } = data;
            await takaro.gameserver.gameServerControllerSendMessage('${this.setupData.gameServer1.id}', {
                message: 'pong',
            });
        }
        await main();`,
      });

      await this.client.module.moduleInstallationsControllerInstallModule({
        gameServerId: this.setupData.gameServer1.id,
        versionId: module.latestVersion.id,
      });

      const events = (await new EventsAwaiter().connect(this.client)).waitForEvents(
        HookCreateDTOEventTypeEnum.ChatMessage,
        1,
      );

      const users = await this.client.user.userControllerSearch();
      const role = await this.client.role.roleControllerCreate({
        name: 'Test role',
        permissions: [],
      });

      await this.client.user.userControllerAssignRole(users.data.data[0].id, role.data.data.id);

      // Ensure the role is assigned
      const user = await this.client.user.userControllerGetOne(users.data.data[0].id);
      expect(user.data.data.roles.map((r) => r.roleId)).to.include(role.data.data.id);

      expect((await events).length).to.be.eq(1);
      expect((await events)[0].data.meta.msg).to.be.eq('pong');
    },
  }),
  /**
<<<<<<< HEAD
   * Scenario is for the copy module feature on the frontend,
   * which does an export/import to emulate copying a module.
   * The issue is that the internal items of the data (hooks, commands, etc) are not being copied over.
=======
   * Create a role with a system permission (like manage modules)
   * Assign this role to a player, ensure the player has linked their profile to a user
   * When the player uses the API to do something that requires the permission, it should work
>>>>>>> cf768ae2
   */
  new IntegrationTest<SetupGameServerPlayers.ISetupData>({
    group,
    snapshot: false,
<<<<<<< HEAD
    name: 'Bug repro: exporting a module and then importing that data should work',
    setup: SetupGameServerPlayers.setup,
    test: async function () {
      const module = (
        await this.client.module.moduleControllerCreate({
          name: 'original-module',
        })
      ).data.data;

      await this.client.hook.hookControllerCreate({
        name: 'cool-hook',
        versionId: module.latestVersion.id,
        regex: '',
        eventType: HookCreateDTOEventTypeEnum.ChatMessage,
        function: `import { data, takaro } from '@takaro/helpers';
        async function main() {
            const { } = data;
        }
        await main();`,
      });

      const exportedModule = await this.client.module.moduleControllerExport(module.id);
      await this.client.module.moduleControllerImport(exportedModule.data.data);

      const importedModule = (
        await this.client.module.moduleControllerSearch({
          filters: { name: ['original-module-imported'] },
        })
      ).data.data;

      expect(importedModule.length).to.be.eq(1);
      expect(importedModule[0].versions.length).to.be.eq(1);
      const importedVersions = await this.client.module.moduleVersionControllerGetModuleVersion(
        importedModule[0].versions[0].id,
      );
      expect(importedVersions.data.data.hooks.length).to.be.eq(1);
    },
  }),
  /**
   * This is to ease the transition of the old module system to the new one.
   * If this test breaks and this commit is months old, you can probably just delete it 🙃
   */
  new IntegrationTest<SetupGameServerPlayers.ISetupData>({
    group,
    snapshot: false,
    name: 'Bug repro: importing a module from the old module system should work',
    setup: SetupGameServerPlayers.setup,
    test: async function () {
      const oldModule = await readFile(join(__dirname, 'data', 'hvb_serverMessages_v2.json'), 'utf8');

      await this.client.module.moduleControllerImport(JSON.parse(oldModule));

      const importedModule = (
        await this.client.module.moduleControllerSearch({
          filters: { name: ['hvb_serverMessages_v2'] },
        })
      ).data.data;

      expect(importedModule.length).to.be.eq(1);
      expect(importedModule[0].versions.length).to.be.eq(1);
      const importedVersions = await this.client.module.moduleVersionControllerGetModuleVersion(
        importedModule[0].versions[0].id,
      );

      expect(importedVersions.data.data.cronJobs.length).to.be.eq(1);
=======
    name: 'Bug repro: assigning permissions to a linked player should work with api checks',
    setup: SetupGameServerPlayers.setup,
    test: async function () {
      const manageModulesPerm = await this.client.permissionCodesToInputs([PERMISSIONS.ManageModules]);
      const role = await this.client.role.roleControllerCreate({
        name: 'module editor role',
        permissions: manageModulesPerm,
      });

      const playerId = this.setupData.pogs1[0].playerId;
      const { client: userClient } = await createUserForPlayer(
        this.client,
        playerId,
        this.setupData.gameServer1.id,
        true,
      );
      await this.client.player.playerControllerAssignRole(playerId, role.data.data.id);

      const mod = (await userClient.module.moduleControllerCreate({ name: 'testing module' })).data.data;
      expect(mod.name).to.be.eq('testing module');
>>>>>>> cf768ae2
    },
  }),
];

describe(group, function () {
  tests.forEach((test) => {
    test.run();
  });
});<|MERGE_RESOLUTION|>--- conflicted
+++ resolved
@@ -1,14 +1,10 @@
 import { IntegrationTest, expect, SetupGameServerPlayers, EventsAwaiter, createUserForPlayer } from '@takaro/test';
 import { randomUUID } from 'crypto';
-<<<<<<< HEAD
-import { HookCreateDTOEventTypeEnum } from '@takaro/apiclient';
 import { readFile } from 'fs/promises';
 import { join } from 'path';
 import * as url from 'url';
 const __dirname = url.fileURLToPath(new URL('.', import.meta.url));
-=======
 import { HookCreateDTOEventTypeEnum, PERMISSIONS } from '@takaro/apiclient';
->>>>>>> cf768ae2
 
 const group = 'Bug repros';
 
@@ -94,20 +90,13 @@
     },
   }),
   /**
-<<<<<<< HEAD
    * Scenario is for the copy module feature on the frontend,
    * which does an export/import to emulate copying a module.
    * The issue is that the internal items of the data (hooks, commands, etc) are not being copied over.
-=======
-   * Create a role with a system permission (like manage modules)
-   * Assign this role to a player, ensure the player has linked their profile to a user
-   * When the player uses the API to do something that requires the permission, it should work
->>>>>>> cf768ae2
    */
   new IntegrationTest<SetupGameServerPlayers.ISetupData>({
     group,
     snapshot: false,
-<<<<<<< HEAD
     name: 'Bug repro: exporting a module and then importing that data should work',
     setup: SetupGameServerPlayers.setup,
     test: async function () {
@@ -173,7 +162,16 @@
       );
 
       expect(importedVersions.data.data.cronJobs.length).to.be.eq(1);
-=======
+    },
+  }),
+  /**
+   * Create a role with a system permission (like manage modules)
+   * Assign this role to a player, ensure the player has linked their profile to a user
+   * When the player uses the API to do something that requires the permission, it should work
+   */
+  new IntegrationTest<SetupGameServerPlayers.ISetupData>({
+    group,
+    snapshot: false,
     name: 'Bug repro: assigning permissions to a linked player should work with api checks',
     setup: SetupGameServerPlayers.setup,
     test: async function () {
@@ -194,7 +192,6 @@
 
       const mod = (await userClient.module.moduleControllerCreate({ name: 'testing module' })).data.data;
       expect(mod.name).to.be.eq('testing module');
->>>>>>> cf768ae2
     },
   }),
 ];
