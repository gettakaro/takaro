import { IntegrationTest, expect, SetupGameServerPlayers, EventsAwaiter, createUserForPlayer } from '@takaro/test';
import { randomUUID } from 'crypto';
import { readFile } from 'fs/promises';
import { join } from 'path';
import * as url from 'url';
const __dirname = url.fileURLToPath(new URL('.', import.meta.url));
<<<<<<< HEAD
import { HookCreateDTOEventTypeEnum, isAxiosError, PERMISSIONS } from '@takaro/apiclient';
=======
import { HookCreateDTOEventTypeEnum, PERMISSIONS } from '@takaro/apiclient';
import { describe } from 'node:test';
>>>>>>> dcc9fdef

const group = 'Bug repros';

const tests = [
  new IntegrationTest<SetupGameServerPlayers.ISetupData>({
    group,
    snapshot: false,
    setup: SetupGameServerPlayers.setup,
    name: 'When searching module installs, filtering by gameserverId works properly',
    /**
     * Install a module on server A
     * Search for installs on server A -> should return 1 result
     * Then search for installs on server B -> should return 0 results
     */
    test: async function () {
      const module = (await this.client.module.moduleControllerCreate({ name: randomUUID() })).data.data;
      const gameServerA = this.setupData.gameServer1;
      const gameServerB = this.setupData.gameServer2;

      await this.client.module.moduleInstallationsControllerInstallModule({
        gameServerId: gameServerA.id,
        versionId: module.latestVersion.id,
      });

      const installsA = await this.client.module.moduleInstallationsControllerGetInstalledModules({
        filters: { gameserverId: [gameServerA.id] },
      });
      const installsB = await this.client.module.moduleInstallationsControllerGetInstalledModules({
        filters: { gameserverId: [gameServerB.id] },
      });

      expect(installsA.data.data.length).to.equal(1);
      expect(installsB.data.data.length).to.equal(0);
    },
  }),
  new IntegrationTest<SetupGameServerPlayers.ISetupData>({
    group,
    snapshot: false,
    name: 'Bug repro: can fire a hook based on role-assigned event',
    setup: SetupGameServerPlayers.setup,
    test: async function () {
      const module = (await this.client.module.moduleControllerCreate({ name: randomUUID() })).data.data;

      await this.client.hook.hookControllerCreate({
        name: 'role-assign test',
        versionId: module.latestVersion.id,
        regex: '',
        eventType: HookCreateDTOEventTypeEnum.RoleAssigned,
        function: `import { data, takaro } from '@takaro/helpers';
        async function main() {
            const { player } = data;
            await takaro.gameserver.gameServerControllerSendMessage('${this.setupData.gameServer1.id}', {
                message: 'pong',
            });
        }
        await main();`,
      });

      await this.client.module.moduleInstallationsControllerInstallModule({
        gameServerId: this.setupData.gameServer1.id,
        versionId: module.latestVersion.id,
      });

      const events = (await new EventsAwaiter().connect(this.client)).waitForEvents(
        HookCreateDTOEventTypeEnum.ChatMessage,
        1,
      );

      const users = await this.client.user.userControllerSearch();
      const role = await this.client.role.roleControllerCreate({
        name: 'Test role',
        permissions: [],
      });

      await this.client.user.userControllerAssignRole(users.data.data[0].id, role.data.data.id);

      // Ensure the role is assigned
      const user = await this.client.user.userControllerGetOne(users.data.data[0].id);
      expect(user.data.data.roles.map((r) => r.roleId)).to.include(role.data.data.id);

      expect((await events).length).to.be.eq(1);
      expect((await events)[0].data.meta.msg).to.be.eq('pong');
    },
  }),
  /**
<<<<<<< HEAD
   * Create a role with a system permission (like manage modules)
   * Assign this role to a player, ensure the player has linked their profile to a user
   * When the player uses the API to do something that requires the permission, it should work
   */
  new IntegrationTest<SetupGameServerPlayers.ISetupData>({
    group,
    snapshot: false,
    name: 'Bug repro: assigning permissions to a linked player should work with api checks',
    setup: SetupGameServerPlayers.setup,
    test: async function () {
      const manageModulesPerm = await this.client.permissionCodesToInputs([PERMISSIONS.ManageModules]);
      const role = await this.client.role.roleControllerCreate({
        name: 'module editor role',
        permissions: manageModulesPerm,
      });

      const playerId = this.setupData.pogs1[0].playerId;
      const { client: userClient } = await createUserForPlayer(
        this.client,
        playerId,
        this.setupData.gameServer1.id,
        true,
      );
      await this.client.player.playerControllerAssignRole(playerId, role.data.data.id);

      const mod = (await userClient.module.moduleControllerCreate({ name: 'testing module' })).data.data;
      expect(mod.name).to.be.eq('testing module');
    },
  }),
  /*
=======
>>>>>>> dcc9fdef
   * Scenario is for the copy module feature on the frontend,
   * which does an export/import to emulate copying a module.
   * The issue is that the internal items of the data (hooks, commands, etc) are not being copied over.
   */
  new IntegrationTest<SetupGameServerPlayers.ISetupData>({
    group,
    snapshot: false,
    name: 'Bug repro: exporting a module and then importing that data should work',
    setup: SetupGameServerPlayers.setup,
    test: async function () {
      const module = (
        await this.client.module.moduleControllerCreate({
          name: 'original-module',
        })
      ).data.data;

      await this.client.hook.hookControllerCreate({
        name: 'cool-hook',
        versionId: module.latestVersion.id,
        regex: '',
        eventType: HookCreateDTOEventTypeEnum.ChatMessage,
        function: `import { data, takaro } from '@takaro/helpers';
        async function main() {
            const { } = data;
        }
        await main();`,
      });

      const exportedModule = await this.client.module.moduleControllerExport(module.id);
      await this.client.module.moduleControllerImport(exportedModule.data.data);

      const importedModule = (
        await this.client.module.moduleControllerSearch({
          filters: { name: ['original-module-imported'] },
        })
      ).data.data;

      expect(importedModule.length).to.be.eq(1);
      expect(importedModule[0].versions.length).to.be.eq(1);
      const importedVersions = await this.client.module.moduleVersionControllerGetModuleVersion(
        importedModule[0].versions[0].id,
      );
      expect(importedVersions.data.data.hooks.length).to.be.eq(1);
    },
  }),
  /**
   * This is to ease the transition of the old module system to the new one.
   * If this test breaks and this commit is months old, you can probably just delete it 🙃
   */
  new IntegrationTest<SetupGameServerPlayers.ISetupData>({
    group,
    snapshot: false,
    name: 'Bug repro: importing a module from the old module system should work',
    setup: SetupGameServerPlayers.setup,
    test: async function () {
      const oldModule = await readFile(join(__dirname, 'data', 'hvb_serverMessages_v2.json'), 'utf8');

      await this.client.module.moduleControllerImport(JSON.parse(oldModule));

      const importedModule = (
        await this.client.module.moduleControllerSearch({
          filters: { name: ['hvb_serverMessages_v2'] },
        })
      ).data.data;

      expect(importedModule.length).to.be.eq(1);
      expect(importedModule[0].versions.length).to.be.eq(1);
      const importedVersions = await this.client.module.moduleVersionControllerGetModuleVersion(
        importedModule[0].versions[0].id,
      );

      expect(importedVersions.data.data.cronJobs.length).to.be.eq(1);
    },
  }),
  /**
   * Create a role with a system permission (like manage modules)
   * Assign this role to a player, ensure the player has linked their profile to a user
   * When the player uses the API to do something that requires the permission, it should work
   */
  new IntegrationTest<SetupGameServerPlayers.ISetupData>({
    group,
    snapshot: false,
    name: 'Bug repro: assigning permissions to a linked player should work with api checks',
    setup: SetupGameServerPlayers.setup,
    test: async function () {
<<<<<<< HEAD
      const manageModulesPerm = await this.client.permissionCodesToInputs([PERMISSIONS.ReadModules]);
=======
      const manageModulesPerm = await this.client.permissionCodesToInputs([PERMISSIONS.ManageModules]);
>>>>>>> dcc9fdef
      const role = await this.client.role.roleControllerCreate({
        name: 'module editor role',
        permissions: manageModulesPerm,
      });

      const playerId = this.setupData.pogs1[0].playerId;
      const { client: userClient } = await createUserForPlayer(
        this.client,
        playerId,
        this.setupData.gameServer1.id,
        true,
      );
<<<<<<< HEAD

      // First try, this should fail
      try {
        await userClient.module.moduleControllerSearch();
        throw new Error('Should have thrown an error');
      } catch (error) {
        if (!isAxiosError(error)) throw error;
        expect(error.response?.status).to.be.eq(403);
        expect(error.response?.data.meta.error.message).to.be.eq('Forbidden');
      }

      // Then assign the permission
      await this.client.player.playerControllerAssignRole(playerId, role.data.data.id);
      // Next attempt should work
      const mod = (await userClient.module.moduleControllerSearch()).data.data;
      expect(mod).to.be.an('array');
    },
  }),
  /**
   * When creating functions (cronjobs, commands, hooks) in a module, there's a limit to how many functions can be created.
   * This test sets up a module and fills it with the maximum number of functions, then tries to add one more. It checks every function type.
   */
  new IntegrationTest<SetupGameServerPlayers.ISetupData>({
    group,
    snapshot: false,
    name: 'Hitting the function limit should return an error',
    setup: SetupGameServerPlayers.setup,
    test: async function () {
      if (!this.standardDomainId) throw new Error('No standard domain id');
      const domain = (await this.adminClient.domain.domainControllerGetOne(this.standardDomainId)).data.data;
      if (!domain) throw new Error('No domain');
      const module = (await this.client.module.moduleControllerCreate({ name: randomUUID() })).data.data;

      // Fill with functions
      const maxFunctions = domain.maxFunctionsInModule;
      await Promise.all(
        Array.from({ length: maxFunctions }, (_, i) =>
          this.client.hook.hookControllerCreate({
            name: `hook-${i}`,
            versionId: module.latestVersion.id,
            regex: '',
            eventType: HookCreateDTOEventTypeEnum.ChatMessage,
            function: `import { data, takaro } from '@takaro/helpers';
        async function main() {
            const { } = data;
        }
        await main();`,
          }),
        ),
      );

      // Now, every new one we try to create should fail
      try {
        await this.client.hook.hookControllerCreate({
          name: 'hook-should-fail',
          versionId: module.latestVersion.id,
          regex: '',
          eventType: HookCreateDTOEventTypeEnum.ChatMessage,
          function: `import { data, takaro } from '@takaro/helpers';
          async function main() {
              const { } = data;
          }
          await main();`,
        });
        throw new Error('Should have thrown an error');
      } catch (error) {
        if (!isAxiosError(error)) throw error;
        expect(error.response?.status).to.be.eq(400);
        expect(error.response?.data.meta.error.message).to.be.eq('This module has reached the limit of 50 functions');
      }

      try {
        await this.client.command.commandControllerCreate({
          name: 'command-should-fail',
          versionId: module.latestVersion.id,
          trigger: 'test',
          function: `import { data, takaro } from '@takaro/helpers';
          async function main() {
              const { } = data;
          }
          await main();`,
        });
        throw new Error('Should have thrown an error');
      } catch (error) {
        if (!isAxiosError(error)) throw error;
        expect(error.response?.status).to.be.eq(400);
        expect(error.response?.data.meta.error.message).to.be.eq('This module has reached the limit of 50 functions');
      }

      try {
        await this.client.cronjob.cronJobControllerCreate({
          name: 'cronjob-should-fail',
          versionId: module.latestVersion.id,
          temporalValue: '0 0 * * *',
          function: `import { data, takaro } from '@takaro/helpers';
          async function main() {
              const { } = data;
          }
          await main();`,
        });
        throw new Error('Should have thrown an error');
      } catch (error) {
        if (!isAxiosError(error)) throw error;
        expect(error.response?.status).to.be.eq(400);
        expect(error.response?.data.meta.error.message).to.be.eq('This module has reached the limit of 50 functions');
      }

      try {
        await this.client.function.functionControllerCreate({
          name: 'function-should-fail',
          versionId: module.latestVersion.id,
          code: `import { data, takaro } from '@takaro/helpers';
          async function main() {
              const { } = data;
          }
          await main();`,
        });
        throw new Error('Should have thrown an error');
      } catch (error) {
        if (!isAxiosError(error)) throw error;
        expect(error.response?.status).to.be.eq(400);
        expect(error.response?.data.meta.error.message).to.be.eq('This module has reached the limit of 50 functions');
      }
    },
  }),
  /**
   * Takaro has a system for limiting management-users via billing plans
   * The system should properly validate if a user can perform management actions based on this
   * So the test will create a new user via the ingame linking flow
   * This user should be able to read data (assuming they have the permission for it)
   * But they cannot edit/create data (even though they have the permission for it!)
   * After making this user a 'dashboardUser', they should be able to edit/create data
   */
  new IntegrationTest<SetupGameServerPlayers.ISetupData>({
    group,
    snapshot: false,
    name: 'Management permissions should respect billing plan limits',
    setup: SetupGameServerPlayers.setup,
    test: async function () {
      // Create a role with management permissions
      const manageModulesPerm = await this.client.permissionCodesToInputs([
        PERMISSIONS.ManageModules,
        PERMISSIONS.ReadModules,
      ]);
      const role = await this.client.role.roleControllerCreate({
        name: 'module editor role',
        permissions: manageModulesPerm,
      });

      // Create a user via player linking flow
      const playerId = this.setupData.pogs1[0].playerId;
      const { client: userClient, user } = await createUserForPlayer(
        this.client,
        playerId,
        this.setupData.gameServer1.id,
        true,
      );

      // Assign management role to player
      await this.client.player.playerControllerAssignRole(playerId, role.data.data.id);

      // Should be able to read modules
      const modules = await userClient.module.moduleControllerSearch();
      expect(modules.data.data).to.be.an('array');

      // Should NOT be able to create modules (not a dashboard user)
      try {
        await userClient.module.moduleControllerCreate({ name: 'test module' });
        throw new Error('Should have thrown an error');
      } catch (error) {
        if (!isAxiosError(error)) throw error;
        expect(error.response?.status).to.be.eq(400);
        expect(error.response?.data.meta.error.message).to.contain('dashboard user');
      }

      // Make the user a dashboard user
      if (!this.standardDomainId) throw new Error('No standard domain id');
      await this.client.user.userControllerUpdate(user.id, { isDashboardUser: true });

      // Now should be able to create modules
      const newModule = await userClient.module.moduleControllerCreate({ name: 'test module' });
      expect(newModule.data.data.name).to.equal('test module');
=======
      await this.client.player.playerControllerAssignRole(playerId, role.data.data.id);

      const mod = (await userClient.module.moduleControllerCreate({ name: 'testing module' })).data.data;
      expect(mod.name).to.be.eq('testing module');
>>>>>>> dcc9fdef
    },
  }),
];

describe(group, function () {
  tests.forEach((test) => {
    test.run();
  });
});<|MERGE_RESOLUTION|>--- conflicted
+++ resolved
@@ -4,12 +4,8 @@
 import { join } from 'path';
 import * as url from 'url';
 const __dirname = url.fileURLToPath(new URL('.', import.meta.url));
-<<<<<<< HEAD
-import { HookCreateDTOEventTypeEnum, isAxiosError, PERMISSIONS } from '@takaro/apiclient';
-=======
-import { HookCreateDTOEventTypeEnum, PERMISSIONS } from '@takaro/apiclient';
+import { HookCreateDTOEventTypeEnum, PERMISSIONS, isAxiosError } from '@takaro/apiclient';
 import { describe } from 'node:test';
->>>>>>> dcc9fdef
 
 const group = 'Bug repros';
 
@@ -94,40 +90,7 @@
       expect((await events)[0].data.meta.msg).to.be.eq('pong');
     },
   }),
-  /**
-<<<<<<< HEAD
-   * Create a role with a system permission (like manage modules)
-   * Assign this role to a player, ensure the player has linked their profile to a user
-   * When the player uses the API to do something that requires the permission, it should work
-   */
-  new IntegrationTest<SetupGameServerPlayers.ISetupData>({
-    group,
-    snapshot: false,
-    name: 'Bug repro: assigning permissions to a linked player should work with api checks',
-    setup: SetupGameServerPlayers.setup,
-    test: async function () {
-      const manageModulesPerm = await this.client.permissionCodesToInputs([PERMISSIONS.ManageModules]);
-      const role = await this.client.role.roleControllerCreate({
-        name: 'module editor role',
-        permissions: manageModulesPerm,
-      });
-
-      const playerId = this.setupData.pogs1[0].playerId;
-      const { client: userClient } = await createUserForPlayer(
-        this.client,
-        playerId,
-        this.setupData.gameServer1.id,
-        true,
-      );
-      await this.client.player.playerControllerAssignRole(playerId, role.data.data.id);
-
-      const mod = (await userClient.module.moduleControllerCreate({ name: 'testing module' })).data.data;
-      expect(mod.name).to.be.eq('testing module');
-    },
-  }),
   /*
-=======
->>>>>>> dcc9fdef
    * Scenario is for the copy module feature on the frontend,
    * which does an export/import to emulate copying a module.
    * The issue is that the internal items of the data (hooks, commands, etc) are not being copied over.
@@ -213,11 +176,7 @@
     name: 'Bug repro: assigning permissions to a linked player should work with api checks',
     setup: SetupGameServerPlayers.setup,
     test: async function () {
-<<<<<<< HEAD
       const manageModulesPerm = await this.client.permissionCodesToInputs([PERMISSIONS.ReadModules]);
-=======
-      const manageModulesPerm = await this.client.permissionCodesToInputs([PERMISSIONS.ManageModules]);
->>>>>>> dcc9fdef
       const role = await this.client.role.roleControllerCreate({
         name: 'module editor role',
         permissions: manageModulesPerm,
@@ -230,7 +189,6 @@
         this.setupData.gameServer1.id,
         true,
       );
-<<<<<<< HEAD
 
       // First try, this should fail
       try {
@@ -413,12 +371,6 @@
       // Now should be able to create modules
       const newModule = await userClient.module.moduleControllerCreate({ name: 'test module' });
       expect(newModule.data.data.name).to.equal('test module');
-=======
-      await this.client.player.playerControllerAssignRole(playerId, role.data.data.id);
-
-      const mod = (await userClient.module.moduleControllerCreate({ name: 'testing module' })).data.data;
-      expect(mod.name).to.be.eq('testing module');
->>>>>>> dcc9fdef
     },
   }),
 ];
