--- conflicted
+++ resolved
@@ -39,13 +39,9 @@
 import { AxiosError } from 'axios';
 import { StatsController } from './controllers/StatsController.js';
 import { KPIWorker } from './workers/kpiWorker.js';
-<<<<<<< HEAD
 import { ShopOrderController } from './controllers/Shop/Order.js';
 import { ShopListingController } from './controllers/Shop/Listing.js';
-=======
-import { ShopController } from './controllers/ShopController.js';
 import { SystemWorker } from './workers/systemWorker.js';
->>>>>>> aaec5797
 
 export const server = new HTTP(
   {
