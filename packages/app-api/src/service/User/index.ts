--- conflicted
+++ resolved
@@ -11,12 +11,8 @@
 import { AuthenticatedRequest } from '../AuthService.js';
 import { UserOutputDTO, UserCreateInputDTO, UserUpdateDTO, UserOutputWithRolesDTO, UserUpdateAuthDTO } from './dto.js';
 import { UserSearchInputDTO } from '../../controllers/UserController.js';
-<<<<<<< HEAD
-import { PlayerService } from '../PlayerService.js';
 import { DomainService } from '../DomainService.js';
-=======
 import { PlayerService } from '../Player/index.js';
->>>>>>> dcc9fdef
 
 export * from './dto.js';
 
