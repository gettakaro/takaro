import { IsBoolean, IsEmail, IsISO8601, IsOptional, IsString, IsUUID, Length, ValidateNested } from 'class-validator';
import { TakaroDTO, TakaroModelDTO } from '@takaro/util';
import { UserAssignmentOutputDTO } from '../RoleService.js';
import { Type } from 'class-transformer';
<<<<<<< HEAD
import { PlayerOutputWithRolesDTO } from '../PlayerService.js';
=======
import { PlayerOutputWithRolesDTO } from '../Player/dto.js';
>>>>>>> dcc9fdef

export class UserOutputDTO extends TakaroModelDTO<UserOutputDTO> {
  @IsString()
  name: string;
  @IsString()
  email: string;
  @IsString()
  idpId: string;
  @IsString()
  @IsOptional()
  discordId?: string;
  @IsISO8601()
  lastSeen: string;
  @IsUUID()
  @IsOptional()
  playerId?: string;
  @Type(() => PlayerOutputWithRolesDTO)
  @ValidateNested()
  player?: PlayerOutputWithRolesDTO;
<<<<<<< HEAD
  @IsBoolean()
  isDashboardUser: boolean;
=======
>>>>>>> dcc9fdef
}

export class UserOutputWithRolesDTO extends UserOutputDTO {
  @Type(() => UserAssignmentOutputDTO)
  @ValidateNested({ each: true })
  roles: UserAssignmentOutputDTO[];
}
export class UserCreateInputDTO extends TakaroDTO<UserCreateInputDTO> {
  @Length(3, 50)
  name: string;

  @IsEmail()
  email: string;

  @IsString()
  password?: string;

  @IsString()
  @IsOptional()
  idpId?: string;

  @IsBoolean()
  @IsOptional()
  isDashboardUser?: boolean;
}

export class UserUpdateDTO extends TakaroDTO<UserUpdateDTO> {
  @IsString()
  @Length(3, 50)
  @IsOptional()
  name?: string;

  @IsBoolean()
  @IsOptional()
  isDashboardUser?: boolean;
}

export class UserUpdateAuthDTO extends TakaroDTO<UserUpdateAuthDTO> {
  @IsString()
  @IsOptional()
  @Length(18, 18)
  discordId?: string;

  @IsISO8601()
  @IsOptional()
  lastSeen?: string;
}<|MERGE_RESOLUTION|>--- conflicted
+++ resolved
@@ -2,11 +2,7 @@
 import { TakaroDTO, TakaroModelDTO } from '@takaro/util';
 import { UserAssignmentOutputDTO } from '../RoleService.js';
 import { Type } from 'class-transformer';
-<<<<<<< HEAD
-import { PlayerOutputWithRolesDTO } from '../PlayerService.js';
-=======
 import { PlayerOutputWithRolesDTO } from '../Player/dto.js';
->>>>>>> dcc9fdef
 
 export class UserOutputDTO extends TakaroModelDTO<UserOutputDTO> {
   @IsString()
@@ -26,11 +22,8 @@
   @Type(() => PlayerOutputWithRolesDTO)
   @ValidateNested()
   player?: PlayerOutputWithRolesDTO;
-<<<<<<< HEAD
   @IsBoolean()
   isDashboardUser: boolean;
-=======
->>>>>>> dcc9fdef
 }
 
 export class UserOutputWithRolesDTO extends UserOutputDTO {
