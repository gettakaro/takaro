import { TakaroService } from './Base.js';
import { GameServerModel, GameServerRepo } from '../db/gameserver.js';
import { IsBoolean, IsEnum, IsJSON, IsObject, IsOptional, IsString, Length } from 'class-validator';
import {
  IMessageOptsDTO,
  IGameServer,
  IPlayerReferenceDTO,
  sdtdJsonSchema,
  rustJsonSchema,
  mockJsonSchema,
  GAME_SERVER_TYPE,
  getGame,
  BanDTO,
  TestReachabilityOutputDTO,
} from '@takaro/gameserver';
import { errors, TakaroModelDTO, traceableClass, TakaroDTO } from '@takaro/util';
import { SettingsService } from './SettingsService.js';
import { queueService } from '@takaro/queues';
import {
  HookEvents,
  IPosition,
  TakaroEventServerStatusChanged,
  GameEvents,
  EventChatMessage,
  ChatChannel,
  TakaroEventGameserverCreated,
  TakaroEventGameserverDeleted,
  TakaroEventGameserverUpdated,
} from '@takaro/modules';
import { ITakaroQuery } from '@takaro/db';
import { PaginatedOutput } from '../db/base.js';
import { ModuleService } from './Module/index.js';

// Curse you ESM... :(
import _Ajv from 'ajv';
import { PlayerService } from './Player/index.js';
import { PlayerOnGameServerService, PlayerOnGameServerUpdateDTO } from './PlayerOnGameserverService.js';
import { ItemCreateDTO, ItemsService } from './ItemsService.js';
import { randomUUID } from 'crypto';
import { EVENT_TYPES, EventCreateDTO, EventService } from './EventService.js';
import { gameServerLatency } from '../lib/metrics.js';
import { Pushgateway } from 'prom-client';
import { config } from '../config.js';
import { handlePlayerSync } from '../workers/playerSyncWorker.js';
import type { GetJobInputDTO } from '../controllers/GameServerController.js';
import { ImportInputDTO } from '../controllers/GameServerController.js';
import { DomainService } from './DomainService.js';
import { SystemTaskType } from '../workers/systemWorkerDefinitions.js';

const Ajv = _Ajv as unknown as typeof _Ajv.default;
const ajv = new Ajv({ useDefaults: true, strict: true });

// Since input types have undistinguishable schemas. We need an annotation to parse into the correct input type.
// E.g. a select and country input both have an enum schema, to distinguish them we use the x-component: 'country'.
ajv.addKeyword('x-component');

const gameClassCache = new Map<string, IGameServer>();

export class JobStatusOutputDTO extends TakaroDTO<JobStatusOutputDTO> {
  @IsString()
  id!: string;
  @IsEnum(['pending', 'completed', 'failed', 'active', 'delayed', 'prioritized', 'waiting', 'waiting-children'])
  status: 'pending' | 'completed' | 'failed' | 'active' | 'delayed' | 'prioritized' | 'waiting' | 'waiting-children';
  @IsOptional()
  @IsString()
  failedReason?: string;
}

class GameServerTypesOutputDTO extends TakaroDTO<GameServerTypesOutputDTO> {
  @IsEnum(GAME_SERVER_TYPE)
  type!: GAME_SERVER_TYPE;

  @IsString()
  @IsJSON()
  connectionInfoSchema!: string;
}
export class GameServerOutputDTO extends TakaroModelDTO<GameServerOutputDTO> {
  @IsString()
  name: string;
  @IsObject()
  connectionInfo: Record<string, unknown>;
  @IsString()
  @IsEnum(GAME_SERVER_TYPE)
  type: GAME_SERVER_TYPE;
  @IsBoolean()
  reachable: boolean;
  @IsBoolean()
  enabled: boolean;
  @IsString()
  @IsOptional()
  identityToken?: string;
}

export class GameServerCreateDTO extends TakaroDTO<GameServerCreateDTO> {
  @IsString()
  @Length(3, 50)
  name: string;
  @IsJSON()
  connectionInfo: string;
  @IsString()
  @IsEnum(GAME_SERVER_TYPE)
  type: GAME_SERVER_TYPE;
  @IsString()
  @IsOptional()
  identityToken?: string;
}

export class GameServerUpdateDTO extends TakaroDTO<GameServerUpdateDTO> {
  @Length(3, 50)
  @IsString()
  name: string;
  @IsJSON()
  connectionInfo: string;
  @IsString()
  @IsEnum(GAME_SERVER_TYPE)
  type: GAME_SERVER_TYPE;
  @IsBoolean()
  @IsOptional()
  reachable: boolean;
  @IsBoolean()
  @IsOptional()
  enabled: boolean;
}

@traceableClass('service:gameserver')
export class GameServerService extends TakaroService<
  GameServerModel,
  GameServerOutputDTO,
  GameServerCreateDTO,
  GameServerUpdateDTO
> {
  private playerService = new PlayerService(this.domainId);
  private pogService = new PlayerOnGameServerService(this.domainId);
  private moduleService = new ModuleService(this.domainId);

  get repo() {
    return new GameServerRepo(this.domainId);
  }

  public refreshGameInstance(id: string) {
    gameClassCache.delete(id);
  }

  find(filters: ITakaroQuery<GameServerOutputDTO>): Promise<PaginatedOutput<GameServerOutputDTO>> {
    return this.repo.find(filters);
  }

  findOne(id: string, decryptConnectionInfo: boolean): Promise<GameServerOutputDTO> {
    return this.repo.findOne(id, decryptConnectionInfo);
  }

  async create(item: GameServerCreateDTO): Promise<GameServerOutputDTO> {
    const domain = await new DomainService().findOne(this.domainId);
    if (!domain) throw new errors.NotFoundError('Domain not found');
    const currentServers = await this.find({ limit: 1 });
    if (currentServers.total >= domain.maxGameservers) {
      throw new errors.BadRequestError('Max game servers reached');
    }
    let isReachable = new TestReachabilityOutputDTO({ connectable: false, reason: 'Unknown' });
    // Generic gameservers start the connection, so they are always reachable
    if (item.type === GAME_SERVER_TYPE.GENERIC) {
      isReachable = new TestReachabilityOutputDTO({
        connectable: true,
        reason: 'Generic gameservers are always reachable',
      });
      if (!item.identityToken) throw new errors.BadRequestError('Identity token is required for generic gameservers');
    } else {
      isReachable = await this.testReachability(undefined, JSON.parse(item.connectionInfo), item.type);
    }
    const createdServer = await this.repo.create(item);

    const eventsService = new EventService(this.domainId);
    await eventsService.create(
      new EventCreateDTO({
        eventName: EVENT_TYPES.GAMESERVER_CREATED,
        gameserverId: createdServer.id,
        meta: new TakaroEventGameserverCreated(),
      }),
    );
<<<<<<< HEAD
    if (createdServer.type !== GAME_SERVER_TYPE.GENERIC) {
      await queueService.queues.connector.queue.add({
        domainId: this.domainId,
        gameServerId: createdServer.id,
        operation: 'create',
        time: new Date().toISOString(),
      });
    }

    await queueService.queues.itemsSync.queue.add(
      { domainId: this.domainId, gameServerId: createdServer.id },
      { jobId: `itemsSync-${this.domainId}-${createdServer.id}-init` },
    );
=======
    await queueService.queues.connector.queue.add({
      domainId: this.domainId,
      gameServerId: createdServer.id,
      operation: 'create',
      time: new Date().toISOString(),
    });

    queueService.queues.system.queue.add({
      domainId: this.domainId,
      taskType: SystemTaskType.SYNC_ITEMS,
      gameServerId: createdServer.id,
    });
>>>>>>> dbc09303

    if (isReachable.connectable && createdServer.type !== GAME_SERVER_TYPE.GENERIC) {
      await handlePlayerSync(createdServer.id, this.domainId);
    }

    return createdServer;
  }

  async delete(id: string) {
    const existing = await this.findOne(id, false);
    if (!existing) throw new errors.NotFoundError('Game server not found');
    const installedModules = await this.moduleService.findInstallations({
      filters: { gameserverId: [id] },
    });
    await Promise.all(
      installedModules.results.map((installation) =>
        this.moduleService.uninstallModule(installation.gameserverId, installation.moduleId),
      ),
    );

    this.refreshGameInstance(id);

    const gateway = new Pushgateway(config.get('metrics.pushgatewayUrl'), {});
    gateway.delete({ jobName: 'worker', groupings: { gameserver: id } });

    if (existing.type !== GAME_SERVER_TYPE.GENERIC) {
      await queueService.queues.connector.queue.add({
        domainId: this.domainId,
        gameServerId: id,
        operation: 'delete',
        time: new Date().toISOString(),
      });
    }

    await this.repo.delete(id);
    const eventsService = new EventService(this.domainId);
    await eventsService.create(
      new EventCreateDTO({
        eventName: EVENT_TYPES.GAMESERVER_DELETED,
        gameserverId: id,
        meta: new TakaroEventGameserverDeleted(),
      }),
    );
    await queueService.queues.system.queue.add(
      {
        domainId: this.domainId,
        taskType: SystemTaskType.DELETE_GAME_SERVERS,
      },
      {},
      'gameServerDelete',
    );
    return id;
  }

  async update(id: string, item: GameServerUpdateDTO): Promise<GameServerOutputDTO> {
    const updatedServer = await this.repo.update(id, item);
    this.refreshGameInstance(id);
    const eventsService = new EventService(this.domainId);
    await eventsService.create(
      new EventCreateDTO({
        eventName: EVENT_TYPES.GAMESERVER_UPDATED,
        gameserverId: id,
        meta: new TakaroEventGameserverUpdated(),
      }),
    );
    if (updatedServer.type !== GAME_SERVER_TYPE.GENERIC) {
      await queueService.queues.connector.queue.add({
        domainId: this.domainId,
        gameServerId: id,
        operation: 'update',
        time: new Date().toISOString(),
      });
    }

    return updatedServer;
  }

  async testReachability(id?: string, connectionInfo?: Record<string, unknown>, type?: GAME_SERVER_TYPE) {
    if (id) {
      const instance = await this.getGame(id);
      const reachability = await instance.testReachability();
      gameServerLatency.set({ gameserver: id, domain: this.domainId }, reachability.latency ?? 0);

      const currentServer = await this.findOne(id, true);

      if (currentServer.reachable !== reachability.connectable) {
        this.log.info(`Updating reachability for ${id} to ${reachability.connectable}`);
        await this.update(id, new GameServerUpdateDTO({ reachable: reachability.connectable }));
        const eventService = new EventService(this.domainId);
        await eventService.create(
          new EventCreateDTO({
            eventName: HookEvents.SERVER_STATUS_CHANGED,
            gameserverId: id,
            meta: new TakaroEventServerStatusChanged({
              status: reachability.connectable ? 'online' : 'offline',
              details: reachability.reason,
            }),
          }),
        );
      }

      // When a user is trying to fix their connection info, it's important we don't cache stale/wrong connection info
      if (!reachability.connectable) {
        this.refreshGameInstance(id);
      }

      return reachability;
    } else if (connectionInfo && type) {
      const instance = await getGame(type, connectionInfo, {}, 'unknown-id');
      return instance.testReachability();
    }
    throw new errors.BadRequestError('Missing required parameters');
  }

  async getGame(id: string): Promise<IGameServer> {
    const gameserver = await this.repo.findOne(id, true);

    if (!gameserver.enabled) throw new errors.BadRequestError('Game server is disabled');

    let gameInstance = gameClassCache.get(id);

    if (gameInstance) {
      return gameInstance;
    }

    const settingsService = new SettingsService(this.domainId, id);
    const settingsArr = await settingsService.getAll();
    const settings = settingsArr.reduce<Record<string, string>>((acc, curr) => {
      acc[curr.key] = curr.value;
      return acc;
    }, {});

    gameInstance = await getGame(gameserver.type, gameserver.connectionInfo, settings, id);

    gameClassCache.set(id, gameInstance);

    return gameInstance;
  }

  async getTypes(): Promise<GameServerTypesOutputDTO[]> {
    return Promise.all(
      Object.values(GAME_SERVER_TYPE).map((t) => {
        let schema;

        switch (t) {
          case GAME_SERVER_TYPE.SEVENDAYSTODIE:
            schema = sdtdJsonSchema;
            break;
          case GAME_SERVER_TYPE.RUST:
            schema = rustJsonSchema;
            break;
          case GAME_SERVER_TYPE.MOCK:
            schema = mockJsonSchema;
            break;
          default:
            throw new errors.NotImplementedError();
        }

        return new GameServerTypesOutputDTO({
          type: t,
          connectionInfoSchema: JSON.stringify(schema),
        });
      }),
    );
  }

  async getPlayer(gameServerId: string, playerRef: IPlayerReferenceDTO) {
    const gameInstance = await this.getGame(gameServerId);
    return gameInstance.getPlayer(playerRef);
  }

  async executeCommand(gameServerId: string, rawCommand: string) {
    const gameInstance = await this.getGame(gameServerId);
    return gameInstance.executeConsoleCommand(rawCommand);
  }

  async sendMessage(gameServerId: string, message: string, opts: IMessageOptsDTO) {
    // Limit message length to 300 characters
    // Longer than this and gameservers start acting _weird_
    message = message.substring(0, 300);

    const gameInstance = await this.getGame(gameServerId);
    await gameInstance.sendMessage(message, opts);

    const eventService = new EventService(this.domainId);
    const meta = new EventChatMessage({
      msg: message,
      channel: ChatChannel.GLOBAL,
      timestamp: new Date().toISOString(),
    });

    await eventService.create(
      new EventCreateDTO({
        eventName: GameEvents.CHAT_MESSAGE,
        gameserverId: gameServerId,
        meta,
      }),
    );
  }

  async teleportPlayer(gameServerId: string, playerId: string, position: IPosition) {
    const gameInstance = await this.getGame(gameServerId);

    return gameInstance.teleportPlayer(
      await this.pogService.getPog(playerId, gameServerId),
      position.x,
      position.y,
      position.z,
    );
  }

  async banPlayer(gameServerId: string, playerId: string, reason: string, expiresAt: string) {
    const player = await this.pogService.getPog(playerId, gameServerId);
    const gameInstance = await this.getGame(gameServerId);
    this.log.info('Banning player', { playerId, gameServerId, reason, expiresAt });
    return gameInstance.banPlayer(
      new BanDTO({
        player,
        reason,
        expiresAt,
      }),
    );
  }

  async kickPlayer(gameServerId: string, playerId: string, reason: string) {
    const player = await this.pogService.getPog(playerId, gameServerId);
    const gameInstance = await this.getGame(gameServerId);
    this.log.info('Kicking player', { playerId, gameServerId, reason });
    return gameInstance.kickPlayer(player, reason);
  }

  async unbanPlayer(gameServerId: string, playerId: string) {
    const player = await this.pogService.getPog(playerId, gameServerId);
    const gameInstance = await this.getGame(gameServerId);
    this.log.info('Unbanning player', { playerId, gameServerId });
    return gameInstance.unbanPlayer(player);
  }

  async listBans(gameServerId: string) {
    const gameInstance = await this.getGame(gameServerId);
    return gameInstance.listBans();
  }
  async giveItem(gameServerId: string, playerId: string, item: string, amount: number, quality?: string) {
    const gameInstance = await this.getGame(gameServerId);
    const pog = await this.pogService.getPog(playerId, gameServerId);
    return gameInstance.giveItem(pog, item, amount, quality);
  }

  async shutdown(gameServerId: string) {
    const gameInstance = await this.getGame(gameServerId);
    return gameInstance.shutdown();
  }

  async getPlayers(gameServerId: string) {
    const gameInstance = await this.getGame(gameServerId);
    const gamePlayers = await gameInstance.getPlayers();
    return gamePlayers;
  }

  async getPlayerLocation(gameServerId: string, playerId: string) {
    const gameInstance = await this.getGame(gameServerId);
    const pog = await this.pogService.getPog(playerId, gameServerId);
    const location = await gameInstance.getPlayerLocation(pog);

    if (!location) return location;

    const playerOnGameServerService = new PlayerOnGameServerService(this.domainId);

    await playerOnGameServerService.update(
      pog.id,
      new PlayerOnGameServerUpdateDTO({
        positionX: location.x,
        positionY: location.y,
        positionZ: location.z,
      }),
    );

    return location;
  }

  async syncItems(gameServerId: string) {
    const itemsService = new ItemsService(this.domainId);
    const gameInstance = await this.getGame(gameServerId);
    const items = await gameInstance.listItems();

    const toInsert = await Promise.all(
      items.map((item) => {
        delete item.amount;
        return new ItemCreateDTO({
          ...item,
          gameserverId: gameServerId,
        });
      }),
    );

    await itemsService.upsertMany(toInsert);
  }

  async syncInventories(gameServerId: string) {
    const onlinePlayers = await this.getPlayers(gameServerId);
    const gameInstance = await this.getGame(gameServerId);
    const pogService = new PlayerOnGameServerService(this.domainId);
    const pogRepo = pogService.repo;

    await Promise.all(
      onlinePlayers.map(async (p) => {
        const inventory = await gameInstance.getPlayerInventory(p);
        const { pog } = await this.playerService.resolveRef(p, gameServerId);
        if (!pog) throw new errors.NotFoundError('Player not found');
        await pogRepo.syncInventory(pog.id, gameServerId, inventory);
      }),
    );
  }

  async getCSMMImport(id: string) {
    const job = await queueService.queues.csmmImport.queue.bullQueue.getJob(id);

    if (!job) {
      throw new errors.NotFoundError('Job not found');
    }

    const status = await job.getState();
    if (!status) {
      this.log.warn('Job status is undefined');
      throw new errors.NotFoundError('Job status is unknown');
    }

    if (status === 'unknown') throw new errors.NotFoundError('Job status is unknown');

    return new JobStatusOutputDTO({
      id,
      status,
      failedReason: job.failedReason,
    });
  }

  async getJob(input: GetJobInputDTO): Promise<JobStatusOutputDTO> {
    if (input.type === 'csmmImport') {
      return this.getCSMMImport(input.id);
    }

    const job = await queueService.queues.system.queue.bullQueue.getJob(input.id);
    if (!job) {
      throw new errors.NotFoundError('Job not found');
    }

    const status = await job.getState();
    if (!status) {
      this.log.warn('Job status is undefined');
      throw new errors.NotFoundError('Job status is unknown');
    }

    if (status === 'unknown') throw new errors.NotFoundError('Job status is unknown');

    return new JobStatusOutputDTO({
      failedReason: job.failedReason,
      id: job.id,
      status,
    });
  }

  async triggerJob(input: GetJobInputDTO): Promise<JobStatusOutputDTO> {
    if (input.type === 'csmmImport') {
      throw new errors.BadRequestError(
        'CSMM import jobs cannot be triggered with this endpoint, use the dedicated endpoint for importing CSMM data',
      );
    }

    const triggeredJob = await queueService.queues.system.queue.add({
      domainId: this.domainId,
      taskType: input.type,
      gameServerId: input.id,
      triggerId: randomUUID(),
    });

    if (!triggeredJob || !triggeredJob.id) {
      this.log.error('Cannot find job that was just triggered');
      this.log.error(triggeredJob);
      throw new errors.InternalServerError();
    }

    return this.getJob({
      type: input.type,
      id: triggeredJob.id,
    });
  }

  async import(importData: Record<string, unknown>, options: ImportInputDTO) {
    const job = await queueService.queues.csmmImport.queue.add(
      { csmmExport: importData, domainId: this.domainId, options },
      {
        jobId: randomUUID(),
      },
    );

    return {
      id: job.id,
    };
  }

  async getMapInfo(gameServerId: string) {
    const gameInstance = await this.getGame(gameServerId);
    return gameInstance.getMapInfo();
  }

  async getMapTile(gameServerId: string, x: number, y: number, z: number) {
    const gameInstance = await this.getGame(gameServerId);
    return gameInstance.getMapTile(x, y, z);
  }
}<|MERGE_RESOLUTION|>--- conflicted
+++ resolved
@@ -177,7 +177,6 @@
         meta: new TakaroEventGameserverCreated(),
       }),
     );
-<<<<<<< HEAD
     if (createdServer.type !== GAME_SERVER_TYPE.GENERIC) {
       await queueService.queues.connector.queue.add({
         domainId: this.domainId,
@@ -187,24 +186,11 @@
       });
     }
 
-    await queueService.queues.itemsSync.queue.add(
-      { domainId: this.domainId, gameServerId: createdServer.id },
-      { jobId: `itemsSync-${this.domainId}-${createdServer.id}-init` },
-    );
-=======
-    await queueService.queues.connector.queue.add({
-      domainId: this.domainId,
-      gameServerId: createdServer.id,
-      operation: 'create',
-      time: new Date().toISOString(),
-    });
-
     queueService.queues.system.queue.add({
       domainId: this.domainId,
       taskType: SystemTaskType.SYNC_ITEMS,
       gameServerId: createdServer.id,
     });
->>>>>>> dbc09303
 
     if (isReachable.connectable && createdServer.type !== GAME_SERVER_TYPE.GENERIC) {
       await handlePlayerSync(createdServer.id, this.domainId);
