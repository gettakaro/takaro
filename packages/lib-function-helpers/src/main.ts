export { getTakaro } from './getTakaro.js';
export { getData } from './getData.js';
<<<<<<< HEAD
export { checkPermission } from './checkPermission.js';
=======
export * as _ from 'lodash-es';
export * as axios from 'axios';
>>>>>>> add0436a
<|MERGE_RESOLUTION|>--- conflicted
+++ resolved
@@ -1,8 +1,5 @@
 export { getTakaro } from './getTakaro.js';
 export { getData } from './getData.js';
-<<<<<<< HEAD
 export { checkPermission } from './checkPermission.js';
-=======
 export * as _ from 'lodash-es';
-export * as axios from 'axios';
->>>>>>> add0436a
+export * as axios from 'axios';