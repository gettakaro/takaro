{
  "name": "@takaro/aws",
  "description": "AWS helper functions",
  "version": "0.4.10",
  "author": "",
  "dependencies": {
    "@aws-sdk/client-lambda": "3.659.0"
  },
  "keywords": [],
  "license": "ISC",
  "main": "dist/main.js",
  "scripts": {
<<<<<<< HEAD
    "start:dev": ":",
    "build": "tsc -p ./tsconfig.build.json"
=======
    "build": "tsc -p ./tsconfig.build.json",
    "start:dev": "tsc --watch --preserveWatchOutput -p ./tsconfig.build.json"
>>>>>>> 4cee2939
  },
  "type": "module",
  "types": "dist/main.d.ts"
}<|MERGE_RESOLUTION|>--- conflicted
+++ resolved
@@ -10,13 +10,8 @@
   "license": "ISC",
   "main": "dist/main.js",
   "scripts": {
-<<<<<<< HEAD
-    "start:dev": ":",
-    "build": "tsc -p ./tsconfig.build.json"
-=======
     "build": "tsc -p ./tsconfig.build.json",
-    "start:dev": "tsc --watch --preserveWatchOutput -p ./tsconfig.build.json"
->>>>>>> 4cee2939
+    "start:dev": ":"
   },
   "type": "module",
   "types": "dist/main.d.ts"
