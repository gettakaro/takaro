--- conflicted
+++ resolved
@@ -1,15 +1,16 @@
 import { Client } from '@takaro/apiclient';
 import ms from 'ms';
 import { integrationConfig } from './test/integrationConfig';
-<<<<<<< HEAD
 import { logger } from '@takaro/util';
-=======
-import { logger } from '@takaro/logger';
->>>>>>> 3deebba6
 
 const log = logger('tests');
 
 before(async () => {
+  if (process.env.LOGGING_LEVEL === 'none') {
+    // eslint-disable-next-line @typescript-eslint/no-empty-function
+    console.log = () => {};
+  }
+
   if (process.env.LOGGING_LEVEL === 'none') {
     // eslint-disable-next-line @typescript-eslint/no-empty-function
     console.log = () => {};
