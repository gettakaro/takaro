--- conflicted
+++ resolved
@@ -24,8 +24,7 @@
         "systemConfigSchema": "{\"$schema\":\"http://json-schema.org/draft-07/schema#\",\"type\":\"object\",\"properties\":{\"enabled\":{\"type\":\"boolean\",\"default\":true,\"description\":\"Enable/disable the module without having to uninstall it.\"}},\"required\":[],\"additionalProperties\":false}",
         "defaultSystemConfig": null
       },
-<<<<<<< HEAD
-      "author": null,
+      "author": "Unknown",
       "supportedGames": [
         "all"
       ],
@@ -36,11 +35,6 @@
           "id": "5baf4331-8104-47a3-8af8-1754e9ec8228",
           "tag": "latest"
         }
-=======
-      "author": "Unknown",
-      "supportedGames": [
-        "all"
->>>>>>> 6312f911
       ]
     }
   },
