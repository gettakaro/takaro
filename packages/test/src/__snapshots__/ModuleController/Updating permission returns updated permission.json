{
  "body": {
    "meta": {},
    "data": {
      "createdAt": "2024-07-14T14:37:42.566Z",
      "updatedAt": "2024-07-14T14:37:42.627Z",
      "id": "9a80e84c-ede1-4e87-9703-e01136a94994",
      "name": "Test module",
      "builtin": null,
      "latestVersion": {
        "createdAt": "2024-11-16T15:20:09.055Z",
        "updatedAt": "2024-11-16T15:20:09.115Z",
        "id": "80e90cc8-cdfb-4467-acbd-d5d0b8ce0f2a",
        "moduleId": "c530bd0f-c5d1-4fd7-9887-c9b5f9fe34c2",
        "tag": "latest",
        "description": "No description",
        "configSchema": "{\"$schema\":\"http://json-schema.org/draft-07/schema#\",\"type\":\"object\",\"properties\":{},\"required\":[],\"additionalProperties\":false}",
        "uiSchema": "{}",
        "cronJobs": [],
        "hooks": [],
        "commands": [],
        "permissions": [
          {
            "createdAt": "2024-11-16T15:20:09.065Z",
            "updatedAt": "2024-11-16T15:20:09.118Z",
            "id": "0a646377-881e-4fa7-9437-fbca8ea9f97d",
            "permission": "test",
            "description": "new description",
            "friendlyName": "new friendly name",
            "canHaveCount": false,
            "moduleVersionId": "0d7cb7a4-d9dc-4ddb-9b3e-fab48071b7d1"
          }
        ],
        "functions": [],
        "systemConfigSchema": "{\"$schema\":\"http://json-schema.org/draft-07/schema#\",\"type\":\"object\",\"properties\":{\"enabled\":{\"type\":\"boolean\",\"default\":true,\"description\":\"Enable/disable the module without having to uninstall it.\"}},\"required\":[],\"additionalProperties\":false}",
        "defaultSystemConfig": null
      },
<<<<<<< HEAD
      "author": null,
      "supportedGames": [
        "all"
      ],
      "versions": [
        {
          "createdAt": "2025-07-20T10:02:19.367Z",
          "updatedAt": "2025-07-20T10:02:19.397Z",
          "id": "8d700204-3752-4acb-b191-eb108814e4da",
          "tag": "latest"
        }
=======
      "author": "Unknown",
      "supportedGames": [
        "all"
>>>>>>> 6312f911
      ]
    }
  },
  "status": 200,
  "test": {
    "group": "ModuleController",
    "snapshot": true,
    "name": "Updating permission returns updated permission",
    "filteredFields": [
      "moduleId",
      "moduleVersionId"
    ],
    "expectedStatus": 200,
    "standardEnvironment": true
  }
}<|MERGE_RESOLUTION|>--- conflicted
+++ resolved
@@ -35,8 +35,7 @@
         "systemConfigSchema": "{\"$schema\":\"http://json-schema.org/draft-07/schema#\",\"type\":\"object\",\"properties\":{\"enabled\":{\"type\":\"boolean\",\"default\":true,\"description\":\"Enable/disable the module without having to uninstall it.\"}},\"required\":[],\"additionalProperties\":false}",
         "defaultSystemConfig": null
       },
-<<<<<<< HEAD
-      "author": null,
+      "author": "Unknown",
       "supportedGames": [
         "all"
       ],
@@ -47,11 +46,6 @@
           "id": "8d700204-3752-4acb-b191-eb108814e4da",
           "tag": "latest"
         }
-=======
-      "author": "Unknown",
-      "supportedGames": [
-        "all"
->>>>>>> 6312f911
       ]
     }
   },
