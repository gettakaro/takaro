--- conflicted
+++ resolved
@@ -57,11 +57,7 @@
           ]
         },
         {
-<<<<<<< HEAD
           "function": "import { takaro, data, checkPermission, TakaroUserError } from '@takaro/helpers';\nasync function main() {\n    const { pog, gameServerId, module: mod } = data;\n    const varKey = 'lottery_tickets_bought';\n    if (!checkPermission(pog, 'LOTTERY_VIEW_TICKETS')) {\n        throw new TakaroUserError('You do not have permission to view lottery tickets.');\n    }\n    const tickets = (await takaro.variable.variableControllerSearch({\n        filters: {\n            gameServerId: [gameServerId],\n            key: [varKey],\n            moduleId: [mod.id],\n            playerId: [pog.playerId],\n        },\n    })).data.data;\n    let ticketsBought = 0;\n    if (tickets.length === 1) {\n        ticketsBought = parseInt(JSON.parse(tickets[0].value).amount, 10);\n    }\n    await pog.pm(`You have bought ${ticketsBought} tickets.`);\n}\nawait main();\n//# sourceMappingURL=viewTickets.js.map",
-=======
-          "function": "import { takaro, data } from '@takaro/helpers';\nasync function main() {\n    const { pog, gameServerId, module: mod } = data;\n    const varKey = 'lottery_tickets_bought';\n    const tickets = (await takaro.variable.variableControllerSearch({\n        filters: {\n            gameServerId,\n            key: varKey,\n            moduleId: mod.id,\n            playerId: pog.playerId,\n        },\n    })).data.data;\n    let ticketsBought = 0;\n    if (tickets.length === 1) {\n        ticketsBought = parseInt(JSON.parse(tickets[0].value).amount, 10);\n    }\n    await pog.pm(`You have bought ${ticketsBought} tickets.`);\n}\nawait main();\n//# sourceMappingURL=viewTickets.js.map",
->>>>>>> 6cbc2b44
           "name": "viewTickets",
           "trigger": "viewTickets",
           "helpText": "View your lottery tickets.",
