{
  "name": "web-docs",
<<<<<<< HEAD
  "version": "0.0.0",
  "private": true,
=======
  "version": "0.0.9",
  "description": "Takaro documentation",
  "main": "index.js",
>>>>>>> 1b62fa7f
  "scripts": {
    "docusaurus": "docusaurus",
    "start": "docusaurus start",
    "build": "docusaurus build",
    "swizzle": "docusaurus swizzle",
    "deploy": "docusaurus deploy",
    "serve": "docusaurus serve"
  },
  "dependencies": {
    "@docusaurus/core": "3.5.2",
    "@docusaurus/preset-classic": "3.5.2",
    "@mdx-js/react": "^3.0.0",
    "clsx": "^2.0.0",
    "prism-react-renderer": "^2.3.0",
    "react": "^18.0.0",
    "react-dom": "^18.0.0"
  },
  "devDependencies": {
    "@docusaurus/module-type-aliases": "3.5.2",
    "@docusaurus/tsconfig": "3.5.2",
    "@docusaurus/types": "3.5.2",
    "typescript": "~5.5.2"
  },
  "browserslist": {
    "production": [
      ">0.5%",
      "not dead",
      "not op_mini all"
    ],
    "development": [
      "last 3 chrome version",
      "last 3 firefox version",
      "last 5 safari version"
    ]
  },
  "engines": {
    "node": ">=18.0"
  }
}<|MERGE_RESOLUTION|>--- conflicted
+++ resolved
@@ -1,13 +1,8 @@
 {
   "name": "web-docs",
-<<<<<<< HEAD
-  "version": "0.0.0",
-  "private": true,
-=======
   "version": "0.0.9",
   "description": "Takaro documentation",
   "main": "index.js",
->>>>>>> 1b62fa7f
   "scripts": {
     "docusaurus": "docusaurus",
     "start": "docusaurus start",
