--- conflicted
+++ resolved
@@ -16,10 +16,6 @@
       href="https://fonts.googleapis.com/css2?family=Fira+Code:wght@300;400;500;600;700&display=swap"
       rel="stylesheet"
     />
-<<<<<<< HEAD
-
-=======
->>>>>>> 764dde04
     <script id="global-config" src="/env.js"></script>
 
     <!--
