import { useState, useMemo, useEffect } from 'react';
import { Button, TextField, styled, Company, FormError } from '@takaro/lib-components';
import { AiFillMail as Mail } from 'react-icons/ai';
import { SubmitHandler, useForm } from 'react-hook-form';
import { createFileRoute, Link, useNavigate, useRouter, useSearch } from '@tanstack/react-router';
import { LoginFlow } from '@ory/client';
import { zodResolver } from '@hookform/resolvers/zod';
import { z } from 'zod';
import { isAxiosError } from 'axios';
<<<<<<< HEAD
import { useDocumentTitle } from 'hooks/useDocumentTitle';
import { useOry } from 'hooks/useOry';
import { getApiClient } from 'util/getApiClient';
import { useAuth } from 'hooks/useAuth';
import { fallback, zodValidator } from '@tanstack/zod-adapter';
=======
import { useDocumentTitle } from '../hooks/useDocumentTitle';
import { useOry } from '../hooks/useOry';
import { getApiClient } from '../util/getApiClient';
import { useAuth } from '../hooks/useAuth';
>>>>>>> dcc9fdef

export const Route = createFileRoute('/login')({
  validateSearch: zodValidator(
    z.object({
      redirect: fallback(z.string(), '/').default('/'),
    }),
  ),
  component: Component,
});

const Container = styled.div`
  display: flex;
  flex-direction: column;
  align-items: center;
  justify-content: center;
  height: 100vh;
  width: 100%;
  max-width: 600px;
  text-align: center;
  margin: -200px auto 0 auto;
  gap: ${({ theme }) => theme.spacing[6]};
`;

const LessMargin = styled.div`
  div {
    margin-bottom: ${({ theme }) => theme.spacing['0_5']};
  }
`;

const LinkContainer = styled.div`
  display: flex;
  align-items: center;
  justify-content: flex-end;
  margin-bottom: ${({ theme }) => theme.spacing['1_5']};

  a {
    font-size: ${({ theme }) => theme.fontSize.tiny};
  }
`;

interface IFormInputs {
  email: string;
  password: string;
  csrf_token: string;
}

async function sleep(ms: number) {
  return new Promise((resolve) => setTimeout(resolve, ms));
}

function Component() {
  useDocumentTitle('Log in');

  const [loading, setLoading] = useState(false);
  const [loginFlow, setLoginFlow] = useState<LoginFlow>();
  const [csrfToken, setCsrfToken] = useState<string>();
  const [error, setError] = useState<string>();
  const { oryClient } = useOry();
  const apiClient = getApiClient();
  const search = useSearch({ from: '/login' });
  const { login } = useAuth();
  const navigate = useNavigate();
  const router = useRouter();

  const validationSchema = useMemo(
    () =>
      z.object({
        email: z.string().email('This is not a valid email address.').min(1, { message: 'Email is a required field.' }),
        password: z.string().min(1, { message: 'Password is a required field' }),
      }),
    [],
  );

  async function createLoginFlow() {
    const res = await oryClient.createBrowserLoginFlow({
      refresh: true,
    });
    return res.data;
  }

  async function logIn(flow: string, email: string, password: string, csrf_token: string): Promise<void> {
    await oryClient.updateLoginFlow({
      flow,
      updateLoginFlowBody: {
        csrf_token,
        identifier: email,
        password,
        method: 'password',
      },
    });
    await apiClient.user.userControllerDeleteSelectedDomainCookie();
    const res = await apiClient.user.userControllerMe({
      headers: {
        'Cache-Control': 'no-cache',
      },
    });
    login(res.data.data);
    await router.invalidate();
    // hack to wait for auth state to update???
    await sleep(500);
    await navigate({ to: search.redirect ?? '/' });
  }

  useEffect(() => {
    if (loginFlow) {
      const csrfAttr = loginFlow.ui.nodes[0].attributes;
      // @ts-expect-error Bad ory client types :(
      setCsrfToken(csrfAttr.value);
    } else {
      createLoginFlow().then((flow) => {
        setLoginFlow(flow);
        const csrfAttr = flow.ui.nodes[0].attributes;
        // @ts-expect-error Bad ory client types :(
        setCsrfToken(csrfAttr.value);
      });
    }
  }, [loginFlow]);

  const { control, handleSubmit, reset } = useForm<IFormInputs>({
    mode: 'onSubmit',
    resolver: zodResolver(validationSchema),
    defaultValues: {
      email: '',
      password: '',
    },
  });

  const onSubmit: SubmitHandler<IFormInputs> = async ({ email, password }) => {
    setLoading(true);
    setError(undefined);
    try {
      if (loginFlow?.id && csrfToken) {
        await logIn(loginFlow.id, email, password, csrfToken);
      }
    } catch (error) {
      reset();
      console.log(error);

      if (isAxiosError(error)) {
        setError(error.response?.data.ui.messages.map((message) => message.text));
      }
    } finally {
      setLoading(false);
    }
  };

  return (
    <>
      <Container>
        <Company size="huge" />
        {/* 
          <Button
            color="primary"
            icon={<Google />}
            text="Log in with Google"
            variant="default"
          />
          <Button
            color="primary"
            icon={<Discord />}
            text="Log in with Discord"
            variant="default"
          />
          <Divider
            label={{ labelPosition: 'center', text: 'or' }}
            size="huge"
          />
        */}
        <form onSubmit={handleSubmit(onSubmit)}>
          <TextField control={control} label="Email" loading={loading} name="email" placeholder="hi cutie" required />
          <LessMargin>
            <TextField control={control} label="Password" loading={loading} name="password" required type="password" />
          </LessMargin>
          <LinkContainer>
            <Link to="/account/recovery" search={{ flowId: '' }}>
              Forgot your password?
            </Link>
          </LinkContainer>
          {error && <FormError error={error} />}
          <Button icon={<Mail />} isLoading={loading} fullWidth text="Log in" type="submit" variant="default" />
        </form>
      </Container>
    </>
  );
}<|MERGE_RESOLUTION|>--- conflicted
+++ resolved
@@ -7,18 +7,11 @@
 import { zodResolver } from '@hookform/resolvers/zod';
 import { z } from 'zod';
 import { isAxiosError } from 'axios';
-<<<<<<< HEAD
-import { useDocumentTitle } from 'hooks/useDocumentTitle';
-import { useOry } from 'hooks/useOry';
-import { getApiClient } from 'util/getApiClient';
-import { useAuth } from 'hooks/useAuth';
-import { fallback, zodValidator } from '@tanstack/zod-adapter';
-=======
 import { useDocumentTitle } from '../hooks/useDocumentTitle';
 import { useOry } from '../hooks/useOry';
 import { getApiClient } from '../util/getApiClient';
 import { useAuth } from '../hooks/useAuth';
->>>>>>> dcc9fdef
+import { fallback, zodValidator } from '@tanstack/zod-adapter';
 
 export const Route = createFileRoute('/login')({
   validateSearch: zodValidator(
