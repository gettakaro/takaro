import { Card, Chip, Company, styled, Tooltip, Button } from '@takaro/lib-components';
import { DomainOutputDTO, DomainOutputDTOStateEnum } from '@takaro/apiclient';
import { createFileRoute, useNavigate } from '@tanstack/react-router';
import { useUserSetSelectedDomain, userMeQueryOptions } from '../../queries/user';
import { MdDomain as DomainIcon } from 'react-icons/md';
import { AiOutlineArrowRight as ArrowRightIcon } from 'react-icons/ai';
import { useQuery, useQueryClient } from '@tanstack/react-query';
<<<<<<< HEAD
import { getConfigVar } from '../../util/getConfigVar';

export const TAKARO_DOMAIN_COOKIE_REGEX = /(?:(?:^|.*;\s*)takaro-domain\s*=\s*([^;]*).*$)|^.*$/;
=======
import { TAKARO_DOMAIN_COOKIE_REGEX } from '../../util/domainCookieRegex';
>>>>>>> a643aa0a

const Container = styled.div`
  padding: ${({ theme }) => theme.spacing[4]};
  height: 100vh;
`;

const DomainCardList = styled.div`
  display: flex;
  align-items: center;
  justify-content: center;
  flex-direction: column;
  margin: auto;
  gap: ${({ theme }) => theme.spacing[2]};
  width: 100%;
  max-width: 1000px;
  margin: ${({ theme }) => theme.spacing[2]} auto auto auto;

  @media (max-width: 1500px) {
    grid-template-columns: 1fr;
  }
`;

const InnerBody = styled.div`
  display: flex;
  flex-direction: column;
  justify-content: space-between;
  height: 100px;
`;

export const Route = createFileRoute('/_auth/domain/select')({
  component: Component,
  loader: async ({ context }) => {
    return await context.queryClient.ensureQueryData(userMeQueryOptions());
  },
});

function Component() {
  const loaderData = Route.useLoaderData();
  const currentDomain = document.cookie.replace(TAKARO_DOMAIN_COOKIE_REGEX, '$1');
  const { data: me } = useQuery({ ...userMeQueryOptions(), initialData: loaderData });

  // Keep current domain at the top
  me.domains.sort((a, b) => {
    if (a.id === currentDomain) {
      return -1;
    }
    if (b.id === currentDomain) {
      return 1;
    }
    return 0;
  });
  // TODO: manage plan depends on this functioning correctly
  const isDomainOwner = false;

  return (
    <Container>
      <Company />
      <DomainCardList>
        {me.domains.map((domain) => (
          <DomainCard
            key={domain.id}
            domain={domain}
            isCurrentDomain={currentDomain === domain.id}
            isDomainOwner={isDomainOwner}
          />
        ))}
      </DomainCardList>
    </Container>
  );
}

interface DomainCardProps {
  domain: DomainOutputDTO;
  isCurrentDomain: boolean;
  isDomainOwner: boolean;
}

function DomainCard({ domain, isCurrentDomain, isDomainOwner }: DomainCardProps) {
  const navigate = useNavigate();
  const { mutate, isSuccess } = useUserSetSelectedDomain();
  const queryClient = useQueryClient();
  const isDisabled = domain.state === DomainOutputDTOStateEnum.Disabled;

  const handleDomainSelectedClick = () => {
    // Logging into a disabled domain is going to error out
    if (isDisabled) return;

    if (isCurrentDomain === false) {
      mutate({ domainId: domain.id });
    } else {
      navigate({ to: '/dashboard' });
    }
  };

  if (isSuccess) {
    queryClient.clear();
    navigate({ to: '/dashboard' });
  }

  // eslint-disable-next-line @typescript-eslint/no-unused-vars
  function getDomainChip() {
    switch (domain.state) {
      case DomainOutputDTOStateEnum.Disabled: {
        return (
          <Tooltip>
            <Tooltip.Trigger>
              <Chip variant="outline" color="error" label="Disabled" />
            </Tooltip.Trigger>
            <Tooltip.Content>
              Domain disabled - this is likely due to an expired plan. Click manage plan to update your payment to
              restore access.
            </Tooltip.Content>
          </Tooltip>
        );
      }
      case DomainOutputDTOStateEnum.Active: {
        return <Chip variant="outline" color="success" label="Active" />;
      }
      case DomainOutputDTOStateEnum.Maintenance: {
        return (
          <Tooltip>
            <Tooltip.Trigger>
              <Chip variant="outline" color="warning" label="Disabled" />
            </Tooltip.Trigger>
            <Tooltip.Content>
              Domain in maintenance mode - We're likely upgrading our system, and everything should be back up shortly.
              If not, reach out to us on Discord!
            </Tooltip.Content>
          </Tooltip>
        );
      }
    }
  }

  return (
    <Card
      role="link"
      onClick={domain.state === DomainOutputDTOStateEnum.Active ? handleDomainSelectedClick : undefined}
    >
      <Card.Body>
        <InnerBody>
          <div style={{ display: 'flex', alignItems: 'center', justifyContent: 'space-between' }}>
            <DomainIcon size={30} />
            {isCurrentDomain && <Chip variant="outline" color="primary" label="current domain" />}
            {isDisabled && <Chip variant="outline" color="warning" label="disabled" />}
          </div>
          <h2 style={{ display: 'flex', alignItems: 'center' }}>
            {domain.name}
            <ArrowRightIcon size={18} style={{ marginLeft: '10px' }} />
          </h2>
          <div style={{ marginLeft: 'auto' }}>
            {isDomainOwner && (
              <a href={getConfigVar('billingManageUrl')} rel="noreferrer">
                <Button color="primary" text="Manage plan" />
              </a>
            )}
          </div>
        </InnerBody>
      </Card.Body>
    </Card>
  );
}<|MERGE_RESOLUTION|>--- conflicted
+++ resolved
@@ -5,13 +5,8 @@
 import { MdDomain as DomainIcon } from 'react-icons/md';
 import { AiOutlineArrowRight as ArrowRightIcon } from 'react-icons/ai';
 import { useQuery, useQueryClient } from '@tanstack/react-query';
-<<<<<<< HEAD
 import { getConfigVar } from '../../util/getConfigVar';
-
-export const TAKARO_DOMAIN_COOKIE_REGEX = /(?:(?:^|.*;\s*)takaro-domain\s*=\s*([^;]*).*$)|^.*$/;
-=======
 import { TAKARO_DOMAIN_COOKIE_REGEX } from '../../util/domainCookieRegex';
->>>>>>> a643aa0a
 
 const Container = styled.div`
   padding: ${({ theme }) => theme.spacing[4]};
