import { booleanFields } from '../_global/settings/gameservers';
import {
  useDeleteGameServerSetting,
  gameServerSettingsQueryOptions,
  globalGameServerSettingsQueryOptions,
  useSetGameServerSetting,
<<<<<<< HEAD
} from '../../../queries/setting';
import { ReactElement, useMemo } from 'react';
=======
} from 'queries/setting';
import { ReactElement, useEffect, useMemo, useState } from 'react';
>>>>>>> 3a182bc3
import { useForm, SubmitHandler, useFieldArray } from 'react-hook-form';
import { Switch, TextField, Button, SelectField, styled, Skeleton, camelCaseToSpaces } from '@takaro/lib-components';
import { useSnackbar } from 'notistack';
import { PERMISSIONS, SettingsOutputDTOTypeEnum } from '@takaro/apiclient';
import { hasPermission, useHasPermission } from '../../../hooks/useHasPermission';
import { createFileRoute, redirect } from '@tanstack/react-router';
import { useQueries } from '@tanstack/react-query';
import { useDocumentTitle } from '../../../hooks/useDocumentTitle';
import { userMeQueryOptions } from '../../../queries/user';

export const Route = createFileRoute('/_auth/gameserver/$gameServerId/settings')({
  beforeLoad: async ({ context }) => {
    const session = await context.queryClient.ensureQueryData(userMeQueryOptions());
    if (!hasPermission(session, [PERMISSIONS.ReadSettings])) {
      throw redirect({ to: '/forbidden' });
    }
  },
  loader: async ({ params, context }) => {
    const [gameServerSettings, globalGameServerSettings] = await Promise.all([
      context.queryClient.ensureQueryData(gameServerSettingsQueryOptions(params.gameServerId)),
      context.queryClient.ensureQueryData(globalGameServerSettingsQueryOptions()),
    ]);
    return { gameServerSettings, globalGameServerSettings };
  },
  component: Component,
  pendingComponent: () => (
    <div>
      <h2>Game server Settings</h2>
      <SettingsContainer>
        <div>Setting</div>
        <div>Global setting</div>
        <div>Override</div>
        <div>Game Server setting</div>

        {/* Render 35 skeletons with random heights */}
        {[...Array(20)].map((_e, i) => (
          <Skeleton key={i} variant="rectangular" width="100%" height="75px" />
        ))}
      </SettingsContainer>
    </div>
  ),
});

const SettingsContainer = styled.div`
  display: grid;
  grid-template-columns: 130px 150px 150px 1fr;
  gap: ${({ theme }) => theme.spacing[2]};
  margin-bottom: ${({ theme }) => theme.spacing[2]};
  align-items: center;
`;

const NoSpacing = styled.div`
  div {
    margin: 0;
  }
`;

// Should be a one-to-one mapping of the SettingsOutputDTO with the exception that values can be booleans
interface FormSetting {
  type: SettingsOutputDTOTypeEnum;
  key: string;
  value: string | boolean;
}

interface IFormInputs {
  settings: FormSetting[];
}

const typeOptions = [SettingsOutputDTOTypeEnum.Inherit, SettingsOutputDTOTypeEnum.Override];

function Component() {
  useDocumentTitle('Settings');
  const { mutate: deleteGameServerSetting } = useDeleteGameServerSetting();
  const { mutate: setGameServerSetting } = useSetGameServerSetting();
  const { gameServerId } = Route.useParams();

  const { enqueueSnackbar } = useSnackbar();
  const loaderData = Route.useLoaderData();
  const [isUpdatingSettings, setIsUpdatingSettings] = useState(false);

  const [{ data: gameServerSettings }, { data: globalGameServerSettings }] = useQueries({
    queries: [
      { ...gameServerSettingsQueryOptions(gameServerId), initialData: loaderData.gameServerSettings },
      { ...globalGameServerSettingsQueryOptions(), initialData: loaderData.globalGameServerSettings },
    ],
  });

  const hasPermission = useHasPermission([PERMISSIONS.ManageSettings]);
  const readOnly = !hasPermission;

  const { control, handleSubmit, watch, formState, reset } = useForm<IFormInputs>({
    mode: 'onSubmit',
  });
  const { fields } = useFieldArray({
    name: 'settings',
    control,
  });

  const onSubmit: SubmitHandler<IFormInputs> = async ({ settings }) => {
    setIsUpdatingSettings(true);
    if (!formState.dirtyFields.settings) {
      return;
    }

    // dirtyFields.settings contains an ARRAY of all settings, but the unchanged ones are empty slots
    const changedFields: FormSetting[] = formState.dirtyFields.settings.reduce<FormSetting[]>(
      (acc, dirtySetting, idx) => {
        if (dirtySetting) {
          acc.push(settings[idx]);
        }
        return acc;
      },
      [],
    );

    try {
      for (const setting of changedFields) {
        if (setting.type === 'inherit') {
          deleteGameServerSetting({ key: setting.key, gameServerId: gameServerId });
        } else {
          // if the value is a boolean, we need to convert it to a string
          if (typeof setting.value === 'boolean') {
            setting.value = setting.value ? 'true' : 'false';
          }
          setGameServerSetting({
            gameServerId: gameServerId,
            key: setting.key,
            value: setting.value,
          });
        }
      }
      enqueueSnackbar('Settings updated!', { variant: 'default', type: 'success' });
    } catch {
      enqueueSnackbar('An error occurred while saving settings', { variant: 'default', type: 'error' });
      return;
    } finally {
      setIsUpdatingSettings(false);
    }
  };

  useEffect(() => {
    if (isUpdatingSettings || !gameServerSettings || !globalGameServerSettings) return;

    reset({
      settings: gameServerSettings.map(({ key, value, type }) => {
        return {
          key,
          type:
            // There is also a default type, which we map to inherit
            type === SettingsOutputDTOTypeEnum.Override
              ? SettingsOutputDTOTypeEnum.Override
              : SettingsOutputDTOTypeEnum.Inherit,
          value: booleanFields.includes(key) ? value === 'true' : value,
        };
      }),
    });
  }, [gameServerSettings, globalGameServerSettings, reset]);

  const settingsComponents: Record<string, (fieldName: string, disabled: boolean) => ReactElement> = useMemo(() => {
    const components: Record<string, (fieldName: string, disabled: boolean) => ReactElement> = {};

    if (gameServerSettings) {
      gameServerSettings
        .filter(({ key }) => key !== 'developerMode')
        .forEach(({ key }) => {
          if (booleanFields.includes(key)) {
            components[key] = (fieldName: string, disabled: boolean) => (
              <NoSpacing>
                <Switch readOnly={readOnly} control={control} name={fieldName} key={key} disabled={disabled} />
              </NoSpacing>
            );
          } else {
            components[key] = (fieldName: string, disabled: boolean) => (
              <NoSpacing>
                <TextField readOnly={readOnly} control={control} name={fieldName} key={key} disabled={disabled} />
              </NoSpacing>
            );
          }
        });
    }

    return components;
  }, [gameServerSettings]);

  return (
    <>
      <h2>Game server Settings</h2>
      <p style={{ marginBottom: '15px' }}>
        Game servers use global settings by default, ensuring consistency across servers. However, individual game
        servers can override these global settings with their own custom configurations
      </p>
      <form onSubmit={handleSubmit(onSubmit)}>
        <>
          <SettingsContainer>
            <div>Setting</div>
            <div>Global setting</div>
            <div>Override</div>
            <div>Game Server setting</div>
          </SettingsContainer>

          {fields.map((field, index) => (
            <SettingsContainer key={field.id}>
              <label
                style={{
                  cursor:
                    watch(`settings.${index}.type`) === SettingsOutputDTOTypeEnum.Override ? 'pointer' : 'default',
                }}
                htmlFor={`settings.${index}.value`}
              >
                {camelCaseToSpaces(watch(`settings.${index}.key`))}
              </label>
              <div>
                {globalGameServerSettings.find((setting) => setting.key === watch(`settings.${index}.key`))?.value}
              </div>
              <NoSpacing>
                <SelectField
                  readOnly={readOnly}
                  control={control}
                  name={`settings.${index}.type`}
                  render={(selectedItems) =>
                    selectedItems.length === 0 ? <div>Select...</div> : <div>{selectedItems[0].label}</div>
                  }
                >
                  <SelectField.OptionGroup>
                    {typeOptions.map((val) => (
                      <SelectField.Option key={`select-${val}-option`} value={val} label={val}>
                        <span>{val}</span>
                      </SelectField.Option>
                    ))}
                  </SelectField.OptionGroup>
                </SelectField>
              </NoSpacing>
              {watch(`settings.${index}.type`) === SettingsOutputDTOTypeEnum.Inherit ? (
                <div id={`settings.${index}.value`}>
                  {globalGameServerSettings.find((setting) => setting.key === watch(`settings.${index}.key`))?.value}
                </div>
              ) : (
                settingsComponents[watch(`settings.${index}.key`)](`settings.${index}.value`, false)
              )}
            </SettingsContainer>
          ))}
          {!readOnly && <Button disabled={!formState.isDirty} text="Save settings" type="submit" variant="default" />}
        </>
      </form>
    </>
  );
}<|MERGE_RESOLUTION|>--- conflicted
+++ resolved
@@ -4,13 +4,8 @@
   gameServerSettingsQueryOptions,
   globalGameServerSettingsQueryOptions,
   useSetGameServerSetting,
-<<<<<<< HEAD
 } from '../../../queries/setting';
-import { ReactElement, useMemo } from 'react';
-=======
-} from 'queries/setting';
-import { ReactElement, useEffect, useMemo, useState } from 'react';
->>>>>>> 3a182bc3
+import { ReactElement, useEffect, useMemo, useState  } from 'react';
 import { useForm, SubmitHandler, useFieldArray } from 'react-hook-form';
 import { Switch, TextField, Button, SelectField, styled, Skeleton, camelCaseToSpaces } from '@takaro/lib-components';
 import { useSnackbar } from 'notistack';
