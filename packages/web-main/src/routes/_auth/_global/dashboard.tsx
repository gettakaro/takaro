--- conflicted
+++ resolved
@@ -103,8 +103,6 @@
     })
   );
 
-<<<<<<< HEAD
-=======
   const { data: failedFunctions } = useQuery(
     eventsFailedFunctionsQueryOptions({
       greaterThan: { createdAt: startDate },
@@ -116,7 +114,6 @@
     })
   );
 
->>>>>>> 73f6b8f6
   return (
     <>
       <Container>
@@ -161,9 +158,6 @@
               curveType="curveBasis"
             />
           </Card>
-<<<<<<< HEAD
-=======
-
           <Card style={{ height: '100%', width: '40%', position: 'relative' }}>
             <h2>Module errors</h2>
             <EventFeed>
@@ -172,7 +166,6 @@
               ))}
             </EventFeed>
           </Card>
->>>>>>> 73f6b8f6
         </div>
       </Container>
     </>
