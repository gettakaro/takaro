--- conflicted
+++ resolved
@@ -33,11 +33,7 @@
 import { Player } from 'components/Player';
 import { useQuery } from '@tanstack/react-query';
 import { getApiClient } from 'util/getApiClient';
-<<<<<<< HEAD
-=======
-import { Boolean } from 'components/Boolean';
 import { PlayerStats } from './-players/playerStats';
->>>>>>> 73f6b8f6
 
 export const StyledDialogBody = styled(Dialog.Body)`
   h2 {
