import { Button, styled, InfiniteScroll } from '@takaro/lib-components';
import { EventFeed, EventItem } from '../../../components/events/EventFeed';
import { Settings } from 'luxon';
import { eventsInfiniteQueryOptions, useEventSubscription } from '../../../queries/event';
import { HiStop as PauseIcon, HiPlay as PlayIcon, HiArrowPath as RefreshIcon } from 'react-icons/hi2';
import { createFileRoute, redirect, useNavigate } from '@tanstack/react-router';
import { useInfiniteQuery } from '@tanstack/react-query';
import { hasPermission } from '../../../hooks/useHasPermission';
import { useDocumentTitle } from '../../../hooks/useDocumentTitle';
import { useMemo, useState } from 'react';
import { EventFilter, EventFilterInputs, eventFilterSchema } from '../../../components/events/EventFilter';
import { PERMISSIONS } from '@takaro/apiclient';
<<<<<<< HEAD
import { userMeQueryOptions } from 'queries/user';
import { zodValidator } from '@tanstack/zod-adapter';
=======
import { userMeQueryOptions } from '../../../queries/user';
>>>>>>> dcc9fdef

Settings.throwOnInvalid = true;

export const Route = createFileRoute('/_auth/_global/events')({
  validateSearch: zodValidator(eventFilterSchema),
  beforeLoad: async ({ context }) => {
    const session = await context.queryClient.ensureQueryData(userMeQueryOptions());
    if (
      !hasPermission(session, [
        PERMISSIONS.ReadEvents,
        PERMISSIONS.ManageGameservers,
        PERMISSIONS.ReadPlayers,
        PERMISSIONS.ReadUsers,
        PERMISSIONS.ReadModules,
      ])
    ) {
      throw redirect({ to: '/forbidden' });
    }
  },
  loaderDeps: ({ search: { dateRange, eventNames, playerIds, gameServerIds, moduleIds } }) => ({
    dateRange,
    eventNames,
    playerIds,
    gameServerIds,
    moduleIds,
  }),
  loader: async ({ context, deps }) => {
    const opts = eventsInfiniteQueryOptions({
      sortBy: 'createdAt',
      filters: {
        eventName: deps.eventNames.length > 0 ? deps.eventNames : undefined,
        playerId: deps.playerIds.length > 0 ? deps.playerIds : undefined,
        gameserverId: deps.gameServerIds.length > 0 ? deps.gameServerIds : undefined,
        moduleId: deps.moduleIds.length > 0 ? deps.moduleIds : undefined,
      },
      sortDirection: 'desc',
      extend: ['gameServer', 'module', 'player', 'user'],
      greaterThan: { createdAt: deps.dateRange?.start },
      lessThan: { createdAt: deps.dateRange?.end },
    });
    const data =
      context.queryClient.getQueryData(opts.queryKey) ?? (await context.queryClient.fetchInfiniteQuery(opts));
    return data;
  },
  component: Component,
});

const ContentContainer = styled.div`
  margin-top: ${({ theme }) => theme.spacing['1']};
  display: flex;
  flex-direction: row;
  gap: ${({ theme }) => theme.spacing['4']};
  width: 100%;
`;

const EventFilterContainer = styled.div`
  display: flex;
  flex-direction: column;
  gap: ${({ theme }) => theme.spacing['1']};
  margin-bottom: ${({ theme }) => theme.spacing['1']};
  align-items: center;
  width: 100%;
`;

const Header = styled.div`
  width: 100%;
  display: flex;
  flex-direction: column;
  gap: ${({ theme }) => theme.spacing['1']};
  margin-bottom: ${({ theme }) => theme.spacing['1']};
`;

const ScrollableContainer = styled.div`
  display: flex;
  flex-direction: column;
  padding-left: 4px;
  padding-right: ${({ theme }) => theme.spacing[4]};
  width: 100%;
  height: 80vh;
`;

function Component() {
  useDocumentTitle('Events');
  const loaderData = Route.useLoaderData();

  const navigate = useNavigate({ from: Route.fullPath });
  const search = Route.useSearch();
  const [live, setLive] = useState<boolean>(true);

  useEventSubscription({
    enabled: live,
    search: { eventName: search.eventNames.length > 0 ? search.eventNames : undefined },
    greaterThan: { createdAt: search.dateRange?.start },
    lessThan: { createdAt: search.dateRange?.end },
  });

  const {
    data: rawEvents,
    refetch,
    isFetching,
    hasNextPage,
    fetchNextPage,
    isFetchingNextPage,
  } = useInfiniteQuery({
    ...eventsInfiniteQueryOptions({
      filters: {
        playerId: search.playerIds.length > 0 ? search.playerIds : undefined,
        gameserverId: search.gameServerIds.length > 0 ? search.gameServerIds : undefined,
        eventName: search.eventNames.length > 0 ? search.eventNames : undefined,
        moduleId: search.moduleIds.length > 0 ? search.moduleIds : undefined,
      },
      sortBy: 'createdAt',
      sortDirection: 'desc',
      greaterThan: { createdAt: live ? undefined : search.dateRange?.start },
      lessThan: { createdAt: live ? undefined : search.dateRange?.end },
      extend: ['gameServer', 'module', 'player', 'user'],
    }),
    initialData: loaderData,
  });

  const events = useMemo(() => {
    return rawEvents.pages.flatMap((page) => page.data);
  }, [rawEvents]);

  const onFilterChangeSubmit = (filter: EventFilterInputs) => {
    navigate({
      search: () => ({
        gameServerIds: filter.gameServerIds.length > 0 ? filter.gameServerIds : [],
        playerIds: filter.playerIds.length > 0 ? filter.playerIds : [],
        eventNames: filter.eventNames.length > 0 ? filter.eventNames : [],
        moduleIds: filter.moduleIds.length > 0 ? filter.moduleIds : [],
        startDate: filter.dateRange?.start ?? [],
        endDate: filter.dateRange?.end ?? [],
      }),
    });
  };

  return (
    <>
      <Header>
        <EventFilter
          isLoading={false}
          initialSelectedValues={{
            playerIds: search.playerIds ?? [],
            gameServerIds: search.gameServerIds ?? [],
            eventNames: search.eventNames ?? [],
            dateRange: search.dateRange ?? undefined,
            moduleIds: search.moduleIds ?? [],
          }}
          onSubmit={onFilterChangeSubmit}
          isLive={live}
        />
        <div style={{ display: 'flex', justifyContent: 'flex-end', alignItems: 'center', gap: '1rem' }}>
          <Button
            text={live ? 'Pause event feed' : 'Show live event feed'}
            icon={live ? <PauseIcon /> : <PlayIcon />}
            onClick={() => setLive(!live)}
            color={live ? 'primary' : 'secondary'}
          />
          <Button
            isLoading={isFetching}
            disabled={live || isFetching}
            text="Refresh feed"
            icon={<RefreshIcon />}
            onClick={() => refetch()}
            color={'secondary'}
          />
        </div>
      </Header>
      <ContentContainer>
        {events?.length === 0 ? (
          <div style={{ width: '100%', textAlign: 'center', marginTop: '4rem' }}>No events found</div>
        ) : (
          <EventFilterContainer>
            <ScrollableContainer>
              <EventFeed>
                {events?.map((event) => <EventItem key={event.id} event={event} onDetailClick={() => {}} />)}
                <InfiniteScroll
                  isFetching={isFetching}
                  hasNextPage={hasNextPage}
                  fetchNextPage={fetchNextPage}
                  isFetchingNextPage={isFetchingNextPage}
                />
              </EventFeed>
            </ScrollableContainer>
          </EventFilterContainer>
        )}
      </ContentContainer>
    </>
  );
}<|MERGE_RESOLUTION|>--- conflicted
+++ resolved
@@ -10,12 +10,8 @@
 import { useMemo, useState } from 'react';
 import { EventFilter, EventFilterInputs, eventFilterSchema } from '../../../components/events/EventFilter';
 import { PERMISSIONS } from '@takaro/apiclient';
-<<<<<<< HEAD
-import { userMeQueryOptions } from 'queries/user';
 import { zodValidator } from '@tanstack/zod-adapter';
-=======
 import { userMeQueryOptions } from '../../../queries/user';
->>>>>>> dcc9fdef
 
 Settings.throwOnInvalid = true;
 
