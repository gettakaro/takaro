--- conflicted
+++ resolved
@@ -27,12 +27,9 @@
 import { useQuery } from '@tanstack/react-query';
 import { hasPermission } from '../../../hooks/useHasPermission';
 import { userMeQueryOptions } from '../../../queries/user';
-<<<<<<< HEAD
 import { getCurrentDomain } from '../../../util/getCurrentDomain';
 import { MaxUsage } from '../../../components/MaxUsage';
-=======
 import { DocsLink } from '../../../components/DocsLink';
->>>>>>> a643aa0a
 
 export const Route = createFileRoute('/_auth/_global/variables')({
   beforeLoad: async ({ context }) => {
@@ -218,26 +215,17 @@
         onSearchInputChanged={setQuickSearchInput}
         renderToolbar={() => {
           return (
-<<<<<<< HEAD
             <div style={{ display: 'flex', alignItems: 'center', justifyContent: 'center', columnGap: '1rem' }}>
               <MaxUsage value={loaderData.currentVariableCount} total={maxVariableCount} unit="Variables" />
-=======
-            <>
->>>>>>> a643aa0a
               <Button
                 text="Create variable"
                 onClick={() => {
                   navigate({ to: '/variables/create' });
                 }}
-<<<<<<< HEAD
                 disabled={!canCreateVariable}
               />
+              <DocsLink href="https://docs.takaro.io/advanced/variables" target="_blank" rel="noopener noreferrer" />
             </div>
-=======
-              />
-              <DocsLink href="https://docs.takaro.io/advanced/variables" target="_blank" rel="noopener noreferrer" />
-            </>
->>>>>>> a643aa0a
           );
         }}
         renderRowSelectionActions={() => {
