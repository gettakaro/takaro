--- conflicted
+++ resolved
@@ -12,11 +12,7 @@
 } from '@takaro/lib-components';
 import { VariableOutputDTO, VariableSearchInputDTOSortDirectionEnum } from '@takaro/apiclient';
 import { createColumnHelper } from '@tanstack/react-table';
-<<<<<<< HEAD
-import { variableCountQueryOptions, variablesQueryOptions } from 'queries/variable';
-=======
-import { variablesQueryOptions } from '../../../queries/variable';
->>>>>>> dcc9fdef
+import { variablesQueryOptions, variableCountQueryOptions } from '../../../queries/variable';
 import {
   AiOutlineEdit as EditIcon,
   AiOutlineEye as ViewIcon,
@@ -29,15 +25,10 @@
 import { VariablesDeleteDialog } from '../../../components/dialogs/VariablesDeleteDialog';
 import { Outlet, createFileRoute, redirect, useNavigate } from '@tanstack/react-router';
 import { useQuery } from '@tanstack/react-query';
-<<<<<<< HEAD
-import { hasPermission } from 'hooks/useHasPermission';
-import { userMeQueryOptions } from 'queries/user';
-import { getCurrentDomain } from 'util/getCurrentDomain';
-import { MaxUsage } from 'components/MaxUsage';
-=======
 import { hasPermission } from '../../../hooks/useHasPermission';
 import { userMeQueryOptions } from '../../../queries/user';
->>>>>>> dcc9fdef
+import { getCurrentDomain } from '../../../util/getCurrentDomain';
+import { MaxUsage } from '../../../components/MaxUsage';
 
 export const Route = createFileRoute('/_auth/_global/variables')({
   beforeLoad: async ({ context }) => {
