--- conflicted
+++ resolved
@@ -1,12 +1,6 @@
 import { useNavigate, Outlet } from '@tanstack/react-router';
-<<<<<<< HEAD
-import { gameServersInfiniteQueryOptions } from 'queries/gameserver';
-import { CardList, GameServerCard } from 'components/cards';
-=======
 import { gameServersInfiniteQueryOptions } from '../../../../queries/gameserver';
-import { PermissionsGuard } from '../../../../components/PermissionsGuard';
-import { AddCard, CardList, GameServerCard } from '../../../../components/cards';
->>>>>>> dcc9fdef
+import { CardList, GameServerCard } from '../../../../components/cards';
 import { useInfiniteQuery } from '@tanstack/react-query';
 import { Button, Empty, EmptyPage, InfiniteScroll, Skeleton } from '@takaro/lib-components';
 import { Fragment } from 'react';
