import { IpHistoryOutputDTO, PlayerOutputDTO } from '@takaro/apiclient';
import { Card, CopyId, IpLink, SteamIdLink, Tooltip, styled } from '@takaro/lib-components';
import { createFileRoute } from '@tanstack/react-router';
import { PlayerRolesTable } from './-PlayerRolesTable';
import { FC } from 'react';
import { Section, Container, Scrollable } from './-style';
import { CountryCodeToEmoji } from '../../../../components/CountryCodeToEmoji';
import { DateTime } from 'luxon';
import { playerQueryOptions } from '../../../../queries/player';
import { useQuery } from '@tanstack/react-query';
import { AiOutlineLink as LinkIcon } from 'react-icons/ai';

export const Route = createFileRoute('/_auth/_global/player/$playerId/info')({
  component: Component,
  loader: async ({ context, params }) => context.queryClient.ensureQueryData(playerQueryOptions(params.playerId)),
});

function Component() {
  const loadedPLayer = Route.useLoaderData();
  const { playerId } = Route.useParams();

  const { data: player } = useQuery({
    ...playerQueryOptions(playerId),
    initialData: loadedPLayer,
  });

  return (
    <Scrollable>
      <Container>
        <Section>
          <h2>Info</h2>
          <CardContainer>
            <PlayerInfoCard player={player} />
            <SteamInfoCard player={player} />
          </CardContainer>
        </Section>
        <Section>
          <h2>IP History</h2>
          <IpInfo ipInfo={player.ipHistory} />
        </Section>

        <Section>
          <PlayerRolesTable roles={player?.roleAssignments} playerId={playerId} playerName={player?.name} />
        </Section>
      </Container>
    </Scrollable>
  );
}

const IpInfo: FC<{ ipInfo: IpHistoryOutputDTO[] }> = ({ ipInfo }) => {
  if (ipInfo.length === 0) {
    return <p>No records</p>;
  }

  return (
    <IpInfoContainer>
      {ipInfo.map((ip) => {
        return (
          <IpInfoLine key={ip + '-info-line'}>
            <Tooltip>
              <Tooltip.Trigger asChild>
                <CountryCodeToEmoji countryCode={ip.country} />
              </Tooltip.Trigger>
              <Tooltip.Content>{ip.country}</Tooltip.Content>
            </Tooltip>
            <span>{DateTime.fromISO(ip.createdAt).toLocaleString(DateTime.DATETIME_MED)}</span>
<<<<<<< HEAD
            <IpLink ip={ip.ip} />
=======
            <span>
              <IpWhoisLink href={`https://scamalytics.com/ip/${ip.ip}`} target="_blank">
                {ip.ip}
              </IpWhoisLink>
            </span>
>>>>>>> fc26d1f3
            <span>{ip.city}</span>
          </IpInfoLine>
        );
      })}
    </IpInfoContainer>
  );
};

const InfoCard = styled(Card)<{ clickable?: boolean }>`
  position: relative;

  h3 {
    color: ${({ theme }) => theme.colors.textAlt};
    font-weight: 400;
    margin-bottom: ${({ theme }) => theme.spacing['1']};
  }

  ${({ clickable, theme }) =>
    clickable &&
    `
      cursor: pointer;
      transition: background-color 0.2s ease;
      
      &:hover {
        background-color: ${theme.colors.backgroundAlt};
      }
    `}
`;

const ExternalLinkIcon = styled(LinkIcon)`
  position: absolute;
  top: ${({ theme }) => theme.spacing['1']};
  right: ${({ theme }) => theme.spacing['1']};
  width: 16px;
  height: 16px;
  opacity: 0.5;
  color: ${({ theme }) => theme.colors.text};
`;

const CardContainer = styled.div`
  display: grid;
  grid-template-columns: minmax(554px, max-content) max-content;
  gap: ${({ theme }) => theme.spacing['2']};
  width: 100%;
`;

const InnerBody = styled.div`
  display: grid;
  grid-template-columns: max-content 1fr;
  gap: ${({ theme }) => theme.spacing['8']};
  grid-row-gap: ${({ theme }) => theme.spacing['0_75']};
`;

const PlayerInfoCard: FC<{ player: PlayerOutputDTO }> = ({ player }) => {
  return (
    <InfoCard variant="outline">
      <InfoCard.Title label="General" />
      <InfoCard.Body>
        <InnerBody>
          <span>Player ID </span> <CopyId id={player.id} />
<<<<<<< HEAD
          <span>Steam ID </span> {player.steamId ? <SteamIdLink steamId={player.steamId} /> : '/'}
=======
          <span>Steam ID </span>{' '}
          {player.steamId ? (
            <CopyId
              id={player.steamId}
              externalLink={`https://steamcommunity.com/profiles/${player.steamId}`}
              externalLinkTooltip="View Steam profile"
            />
          ) : (
            '/'
          )}
>>>>>>> fc26d1f3
          <span>Epic Online Services ID </span>
          {player.epicOnlineServicesId ? <CopyId id={player.epicOnlineServicesId} /> : '/'}
          <span>Xbox Live ID </span> {player.xboxLiveId ? <CopyId id={player.xboxLiveId} /> : '/'}
          <span>Platform ID </span> {player.platformId ? <CopyId id={player.platformId} /> : '/'}
        </InnerBody>
      </InfoCard.Body>
    </InfoCard>
  );
};

const SteamInfoCard: FC<{ player: PlayerOutputDTO }> = ({ player }) => {
  return (
<<<<<<< HEAD
    <InfoCard variant="outline">
=======
    <InfoCard
      variant="outline"
      clickable
      onClick={() => window.open(`https://steamcommunity.com/profiles/${player.steamId}`)}
    >
>>>>>>> fc26d1f3
      <InfoCard.Title label="Steam" />
      <InfoCard.Body>
        <InnerBody>
          <span>Steam Profile</span>{' '}
          {player.steamId ? <SteamIdLink steamId={player.steamId} placeholder="View Profile" /> : '/'}
          <span>VAC banned</span> {player.steamVacBanned ? 'Yes' : 'No'}
          <span>VAC bans</span> {player.steamNumberOfVACBans ?? 0}
          <span>Days since last ban</span> {player.steamsDaysSinceLastBan ?? 0}
          <span>Community banned</span> {player.steamCommunityBanned ? 'Yes' : 'No'}
          <span>Economy Banned</span> {player.steamEconomyBan ? 'Yes' : 'No'}
        </InnerBody>
      </InfoCard.Body>
      <ExternalLinkIcon />
    </InfoCard>
  );
};

export const ChipContainer = styled.div`
  display: flex;
  flex-direction: column;
  justify-content: flex-start;
  gap: ${({ theme }) => theme.spacing['1']};
`;

const IpInfoContainer = styled.div`
  display: flex;
  flex-direction: column;
  gap: ${({ theme }) => theme.spacing['1']};
  margin-bottom: ${({ theme }) => theme.spacing['2']};
`;

const IpInfoLine = styled.div`
  display: flex;
  flex-direction: row;
  gap: ${({ theme }) => theme.spacing['0_5']};
`;<|MERGE_RESOLUTION|>--- conflicted
+++ resolved
@@ -64,15 +64,7 @@
               <Tooltip.Content>{ip.country}</Tooltip.Content>
             </Tooltip>
             <span>{DateTime.fromISO(ip.createdAt).toLocaleString(DateTime.DATETIME_MED)}</span>
-<<<<<<< HEAD
             <IpLink ip={ip.ip} />
-=======
-            <span>
-              <IpWhoisLink href={`https://scamalytics.com/ip/${ip.ip}`} target="_blank">
-                {ip.ip}
-              </IpWhoisLink>
-            </span>
->>>>>>> fc26d1f3
             <span>{ip.city}</span>
           </IpInfoLine>
         );
@@ -133,20 +125,7 @@
       <InfoCard.Body>
         <InnerBody>
           <span>Player ID </span> <CopyId id={player.id} />
-<<<<<<< HEAD
           <span>Steam ID </span> {player.steamId ? <SteamIdLink steamId={player.steamId} /> : '/'}
-=======
-          <span>Steam ID </span>{' '}
-          {player.steamId ? (
-            <CopyId
-              id={player.steamId}
-              externalLink={`https://steamcommunity.com/profiles/${player.steamId}`}
-              externalLinkTooltip="View Steam profile"
-            />
-          ) : (
-            '/'
-          )}
->>>>>>> fc26d1f3
           <span>Epic Online Services ID </span>
           {player.epicOnlineServicesId ? <CopyId id={player.epicOnlineServicesId} /> : '/'}
           <span>Xbox Live ID </span> {player.xboxLiveId ? <CopyId id={player.xboxLiveId} /> : '/'}
@@ -159,15 +138,7 @@
 
 const SteamInfoCard: FC<{ player: PlayerOutputDTO }> = ({ player }) => {
   return (
-<<<<<<< HEAD
     <InfoCard variant="outline">
-=======
-    <InfoCard
-      variant="outline"
-      clickable
-      onClick={() => window.open(`https://steamcommunity.com/profiles/${player.steamId}`)}
-    >
->>>>>>> fc26d1f3
       <InfoCard.Title label="Steam" />
       <InfoCard.Body>
         <InnerBody>
