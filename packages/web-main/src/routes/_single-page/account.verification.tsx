import { useCallback, useEffect, useState } from 'react';
import { useNavigate, createFileRoute } from '@tanstack/react-router';
import { UpdateVerificationFlowBody, VerificationFlow } from '@ory/client';
import { styled, Skeleton } from '@takaro/lib-components';
import { UserAuthCard } from '@ory/elements';
import { useDocumentTitle } from '../../hooks/useDocumentTitle';
import { z } from 'zod';
<<<<<<< HEAD
import { useOry } from 'hooks/useOry';
import { zodValidator, fallback } from '@tanstack/zod-adapter';
=======
import { useOry } from '../../hooks/useOry';

const searchSchema = z.object({
  flowId: z.string().catch(''),
});
>>>>>>> dcc9fdef

export const Route = createFileRoute('/_single-page/account/verification')({
  component: Component,
  validateSearch: zodValidator(
    z.object({
      flowId: fallback(z.string(), '').default(''),
    }),
  ),
});

const Container = styled.div`
  display: flex;
  flex-direction: column;
  align-items: flex-start;
  justify-content: center;

  height: 100vh;

  max-width: 600px;
  text-align: center;
  margin: -200px auto 0 auto;

  gap: ${({ theme }) => theme.spacing[6]};
`;

function Component() {
  useDocumentTitle('Verification');
  const [flow, setFlow] = useState<VerificationFlow | null>(null);
  const { oryClient, oryError } = useOry();
  const { flowId } = Route.useSearch();
  const navigate = useNavigate({ from: Route.fullPath });

  // Get the flow based on the flowId in the URL (.e.g redirect to this page after flow initialized)
  const getFlow = useCallback(
    (flowId: string) =>
      oryClient
        // the flow data contains the form fields, error messages and csrf token
        .getVerificationFlow({ id: flowId })
        .then(({ data: flow }) => {
          setFlow(flow);
        })
        .catch(sdkErrorHandler),
    [],
  );

  // initialize the sdkError for generic handling of errors
  const sdkErrorHandler = oryError(getFlow, setFlow, '/verification', true);

  // create a new verification flow
  const createFlow = () => {
    oryClient
      .createBrowserVerificationFlow()
      // flow contains the form fields, error messages and csrf token
      .then(({ data: flow }) => {
        // Update URI query params to include flow id
        navigate({ search: { flowId: flow.id }, replace: true });
        // Set the flow data
        setFlow(flow);
      })
      .catch(sdkErrorHandler);
  };

  // submit the verification form data to Ory
  const submitFlow = (body: UpdateVerificationFlowBody) => {
    // something unexpected went wrong and the flow was not set
    if (!flow) return navigate({ to: '/account/verification', replace: true, search: { flowId: '' } });

    oryClient
      .updateVerificationFlow({
        flow: flow.id,
        updateVerificationFlowBody: body,
      })
      .then(({ data: flow }) => {
        setFlow(flow);
      })
      .catch(sdkErrorHandler);
  };

  useEffect(() => {
    // it could happen that we are redirected here with an existing flow
    if (flowId) {
      // if the flow failed to get since it could be expired or invalid, we create a new one
      getFlow(flowId).catch(createFlow);
      return;
    }
    createFlow();
  }, []);

  if (!flow) return <Skeleton variant="rectangular" width="100%" height="100%" />;

  return (
    <>
      <Container>
        <UserAuthCard
          title="Verification"
          flowType="verification"
          // we always need to provide the flow data since it contains the form fields, error messages and csrf token
          flow={flow}
          // we want users to be able to go back to the login page from the verification page
          additionalProps={{
            signupURL: '/login',
          }}
          // submit the verification form data to Ory
          onSubmit={({ body }) => submitFlow(body as UpdateVerificationFlowBody)}
        />
      </Container>
    </>
  );
}<|MERGE_RESOLUTION|>--- conflicted
+++ resolved
@@ -5,16 +5,8 @@
 import { UserAuthCard } from '@ory/elements';
 import { useDocumentTitle } from '../../hooks/useDocumentTitle';
 import { z } from 'zod';
-<<<<<<< HEAD
-import { useOry } from 'hooks/useOry';
 import { zodValidator, fallback } from '@tanstack/zod-adapter';
-=======
 import { useOry } from '../../hooks/useOry';
-
-const searchSchema = z.object({
-  flowId: z.string().catch(''),
-});
->>>>>>> dcc9fdef
 
 export const Route = createFileRoute('/_single-page/account/verification')({
   component: Component,
