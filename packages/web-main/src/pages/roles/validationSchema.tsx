--- conflicted
+++ resolved
@@ -10,21 +10,9 @@
   ),
 });
 
-<<<<<<< HEAD
-export const playerRoleAssignValidationSchema = z.object({
-  id: z.string().uuid().nonempty(),
-  roleIds: z.string().uuid().array(),
-  gameServerId: z.string().nonempty(),
-});
-
-export const userRoleAssignValidationschema = z.object({
-  id: z.string().uuid().nonempty(),
-  roleIds: z.string().uuid().array(),
-=======
 export const roleAssignValidationSchema = z.object({
   id: z.string().uuid(),
   roleId: z.string().uuid(),
   gameServerId: z.string().optional(),
   expiresAt: z.string().optional(),
->>>>>>> c6518f91
 });