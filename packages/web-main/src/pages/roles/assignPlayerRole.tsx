import {
  Drawer,
  CollapseList,
  FormError,
  Button,
  Select,
  TextField,
  Loading,
  DatePicker,
} from '@takaro/lib-components';
import { PATHS } from 'paths';
import { usePlayerRoleAssign, usePlayerRoleUnassign, useRoles } from 'queries/roles';
import { FC, useCallback, useEffect, useState } from 'react';
import { useNavigate, useParams } from 'react-router-dom';
import { ButtonContainer } from './style';
import { zodResolver } from '@hookform/resolvers/zod';
import { playerRoleAssignValidationSchema } from './validationSchema';
import { SubmitHandler, useForm, useWatch } from 'react-hook-form';
import { useGameServers } from 'queries/gameservers';
<<<<<<< HEAD
import { GameServerOutputDTO, RoleAssignmentOutputDTO, RoleOutputDTO } from '@takaro/apiclient';
import { usePlayer } from 'queries/players';

interface IFormInputs {
  id: string;
  roleIds: string[];
  gameServerId: string | null;
=======
import { GameServerOutputDTO, RoleOutputDTO } from '@takaro/apiclient';
import { DateTime } from 'luxon';

interface IFormInputs {
  id: string;
  roleId: string;
  gameServerId?: string;
  expiresAt?: string;
>>>>>>> c6518f91
}

interface IAssignRoleFormProps {
  gameServers: GameServerOutputDTO[];
  assignedRoles: RoleAssignmentOutputDTO[];
  roles: RoleOutputDTO[];
  defaultSelectedServerId?: string;
}

export const AssignPlayerRole: FC = () => {
  const { data: roles, isLoading: isLoadingRoles } = useRoles();
  const { data: gameservers, isLoading: isLoadingGameServers } = useGameServers();
  const { playerId } = useParams();
  const { data: player, isLoading: isLoadingPlayer } = usePlayer(playerId!);

  // TODO: if gameservers is null it is probably because of an error
  if (isLoadingRoles || isLoadingGameServers || !gameservers || !roles || isLoadingPlayer) {
    return <Loading />;
  }

  const assignedRoleIds = player?.roleAssignments;
  const roleOptions = roles.pages.flatMap((page) => page.data);

  const gameServerOptions = [
    { name: 'Global - applies to all gameservers', id: 'global' } as GameServerOutputDTO,
    ...gameservers.pages.flatMap((page) => page.data),
  ];

  return <AssignRoleForm gameServers={gameServerOptions} roles={roleOptions} assignedRoles={assignedRoleIds ?? []} />;
};

const AssignRoleForm: FC<IAssignRoleFormProps> = ({ gameServers, assignedRoles, roles, defaultSelectedServerId }) => {
  const [open, setOpen] = useState(true);
  const {
    mutateAsync: assignRoleMutate,
    isLoading: isLoadingRoleAssign,
    error: errorAssignRole,
  } = usePlayerRoleAssign();
  const {
    mutateAsync: unAssignRoleMutate,
    isLoading: isLoadingRoleUnAssign,
    error: errorUnAssignRole,
  } = usePlayerRoleUnassign();

  const navigate = useNavigate();
  const { playerId } = useParams<{ playerId: string }>();

  const { control, handleSubmit, setValue } = useForm<IFormInputs>({
    mode: 'onSubmit',
    resolver: zodResolver(playerRoleAssignValidationSchema),
    defaultValues: {
      id: playerId,
      gameServerId: defaultSelectedServerId ?? 'global',
    },
  });
  const { gameServerId } = useWatch({ control });

  const filterAssignedRoles = useCallback(
    (serverId: string) => {
      if (serverId === 'global') {
        return assignedRoles.filter((role) => role.gameServerId === null).map((ass) => ass.role);
      }
      return assignedRoles.filter((role) => role.gameServerId === serverId).map((ass) => ass.role);
    },
    [assignedRoles]
  );

  useEffect(() => {
    if (!playerId) {
      navigate(PATHS.players());
      return;
    }

    if (!open) {
      navigate(PATHS.player.profile(playerId));
    }
  }, [open, navigate]);

  useEffect(() => {
    setValue(
      'roleIds',
      filterAssignedRoles(gameServerId!).map((r) => r.id)
    );
  }, [gameServerId]);

<<<<<<< HEAD
  const onSubmit: SubmitHandler<IFormInputs> = async ({ id, roleIds, gameServerId }) => {
    if (gameServerId === 'global') gameServerId = null;
    // roleIds are all selected indices
    // part of roleIds but not part of (previously) assignedRoles.
    const newAssignments = roleIds
      .filter((roleId) => !assignedRoles.some((role) => role.roleId === roleId && role.gameServerId === gameServerId))
      .map((roleId) => assignRoleMutate({ id, roleId, gameServerId: gameServerId ?? undefined }));

    // Not part of roleIds but part of (previously) assignedRoles.
    // NOTE: make sure to use role.roleId and not role.id
    const removedAssignments = assignedRoles
      .filter(
        (assignedRole) =>
          !roleIds.some((roleId) => assignedRole.roleId === roleId && assignedRole.gameServerId === gameServerId)
      )
      .map((assignedRole) =>
        unAssignRoleMutate({ id, roleId: assignedRole.roleId, gameServerId: gameServerId ?? undefined })
      );
    await Promise.all([...newAssignments, ...removedAssignments]);
=======
  const onSubmit: SubmitHandler<IFormInputs> = async ({ id, roleId, gameServerId, expiresAt }) => {
    if (gameServerId === 'null') gameServerId = undefined;
    await mutateAsync({ id, roleId, gameServerId, expiresAt });
>>>>>>> c6518f91
    navigate(PATHS.player.profile(id));
  };

  return (
    <Drawer open={open} onOpenChange={setOpen}>
      <Drawer.Content>
        <Drawer.Heading>Assign role</Drawer.Heading>
        <Drawer.Body>
          <CollapseList>
            <form onSubmit={handleSubmit(onSubmit)} id="create-role-form">
              <CollapseList.Item title="General">
                <TextField readOnly control={control} name="id" label="Player" />

                <Select
                  control={control}
                  name="gameServerId"
                  label="Gameserver"
                  render={(selectedIndex) => (
                    <div>
                      {selectedIndex !== -1 ? gameServers[selectedIndex].name : 'Global - applies to all gameservers'}
                    </div>
                  )}
                >
                  <Select.OptionGroup label="gameservers">
                    {gameServers.map((server) => (
                      <Select.Option key={server.id} value={server.id}>
                        {server.name}
                      </Select.Option>
                    ))}
                  </Select.OptionGroup>
                </Select>

                <Select
                  control={control}
                  multiSelect
                  name="roleIds"
                  label="Roles"
                  inPortal
                  enableFilter
                  render={(selectedIndices) => (
                    <div>
                      {selectedIndices.length === 0
                        ? 'Select...'
                        : selectedIndices.length <= 3
                        ? selectedIndices.map((index) => roles[index]?.name).join(', ')
                        : `${selectedIndices
                            .slice(0, 3)
                            .map((index) => roles[index]?.name)
                            .join(', ')} and ${selectedIndices.length - 3} more`}
                    </div>
                  )}
                >
                  <Select.OptionGroup label="Roles">
                    {roles.map((role) => (
                      <Select.Option key={role.id} value={role.id} label={role.name}>
                        {role.name}
                      </Select.Option>
                    ))}
                  </Select.OptionGroup>
                </Select>

                <DatePicker
                  mode="absolute"
                  control={control}
                  label={'Expiration date'}
                  name={'expiresAt'}
                  required={false}
                  loading={isLoading}
                  description={'The role will be automatically removed after this date'}
                  popOverPlacement={'bottom'}
                  timePickerOptions={{ interval: 30 }}
                  format={DateTime.DATETIME_SHORT}
                />
              </CollapseList.Item>
              {errorAssignRole && <FormError error={errorAssignRole} />}
              {errorUnAssignRole && <FormError error={errorUnAssignRole} />}
            </form>
          </CollapseList>
        </Drawer.Body>
        <Drawer.Footer>
          <ButtonContainer>
            <Button text="Cancel" onClick={() => setOpen(false)} color="background" />
            <Button
              fullWidth
              text="Save changes"
              isLoading={isLoadingRoleUnAssign || isLoadingRoleAssign}
              type="submit"
              form="create-role-form"
            />
          </ButtonContainer>
        </Drawer.Footer>
      </Drawer.Content>
    </Drawer>
  );
};<|MERGE_RESOLUTION|>--- conflicted
+++ resolved
@@ -9,23 +9,14 @@
   DatePicker,
 } from '@takaro/lib-components';
 import { PATHS } from 'paths';
-import { usePlayerRoleAssign, usePlayerRoleUnassign, useRoles } from 'queries/roles';
-import { FC, useCallback, useEffect, useState } from 'react';
+import { usePlayerRoleAssign, useRoles } from 'queries/roles';
+import { FC, useEffect, useState } from 'react';
 import { useNavigate, useParams } from 'react-router-dom';
 import { ButtonContainer } from './style';
 import { zodResolver } from '@hookform/resolvers/zod';
-import { playerRoleAssignValidationSchema } from './validationSchema';
-import { SubmitHandler, useForm, useWatch } from 'react-hook-form';
+import { roleAssignValidationSchema } from './validationSchema';
+import { SubmitHandler, useForm } from 'react-hook-form';
 import { useGameServers } from 'queries/gameservers';
-<<<<<<< HEAD
-import { GameServerOutputDTO, RoleAssignmentOutputDTO, RoleOutputDTO } from '@takaro/apiclient';
-import { usePlayer } from 'queries/players';
-
-interface IFormInputs {
-  id: string;
-  roleIds: string[];
-  gameServerId: string | null;
-=======
 import { GameServerOutputDTO, RoleOutputDTO } from '@takaro/apiclient';
 import { DateTime } from 'luxon';
 
@@ -34,73 +25,35 @@
   roleId: string;
   gameServerId?: string;
   expiresAt?: string;
->>>>>>> c6518f91
 }
 
 interface IAssignRoleFormProps {
+  roles: RoleOutputDTO[];
   gameServers: GameServerOutputDTO[];
-  assignedRoles: RoleAssignmentOutputDTO[];
-  roles: RoleOutputDTO[];
-  defaultSelectedServerId?: string;
 }
 
 export const AssignPlayerRole: FC = () => {
   const { data: roles, isLoading: isLoadingRoles } = useRoles();
   const { data: gameservers, isLoading: isLoadingGameServers } = useGameServers();
-  const { playerId } = useParams();
-  const { data: player, isLoading: isLoadingPlayer } = usePlayer(playerId!);
 
-  // TODO: if gameservers is null it is probably because of an error
-  if (isLoadingRoles || isLoadingGameServers || !gameservers || !roles || isLoadingPlayer) {
+  if (isLoadingRoles || isLoadingGameServers || !gameservers || !roles) {
     return <Loading />;
   }
 
-  const assignedRoleIds = player?.roleAssignments;
+  const gameServerOptions = [
+    { name: 'Global - applies to all gameservers', id: 'null' } as GameServerOutputDTO,
+    ...gameservers.pages.flatMap((page) => page.data),
+  ];
   const roleOptions = roles.pages.flatMap((page) => page.data);
 
-  const gameServerOptions = [
-    { name: 'Global - applies to all gameservers', id: 'global' } as GameServerOutputDTO,
-    ...gameservers.pages.flatMap((page) => page.data),
-  ];
-
-  return <AssignRoleForm gameServers={gameServerOptions} roles={roleOptions} assignedRoles={assignedRoleIds ?? []} />;
+  return <AssignRoleForm gameServers={gameServerOptions} roles={roleOptions} />;
 };
 
-const AssignRoleForm: FC<IAssignRoleFormProps> = ({ gameServers, assignedRoles, roles, defaultSelectedServerId }) => {
+const AssignRoleForm: FC<IAssignRoleFormProps> = ({ roles, gameServers }) => {
   const [open, setOpen] = useState(true);
-  const {
-    mutateAsync: assignRoleMutate,
-    isLoading: isLoadingRoleAssign,
-    error: errorAssignRole,
-  } = usePlayerRoleAssign();
-  const {
-    mutateAsync: unAssignRoleMutate,
-    isLoading: isLoadingRoleUnAssign,
-    error: errorUnAssignRole,
-  } = usePlayerRoleUnassign();
-
+  const { mutateAsync, isLoading, error } = usePlayerRoleAssign();
   const navigate = useNavigate();
   const { playerId } = useParams<{ playerId: string }>();
-
-  const { control, handleSubmit, setValue } = useForm<IFormInputs>({
-    mode: 'onSubmit',
-    resolver: zodResolver(playerRoleAssignValidationSchema),
-    defaultValues: {
-      id: playerId,
-      gameServerId: defaultSelectedServerId ?? 'global',
-    },
-  });
-  const { gameServerId } = useWatch({ control });
-
-  const filterAssignedRoles = useCallback(
-    (serverId: string) => {
-      if (serverId === 'global') {
-        return assignedRoles.filter((role) => role.gameServerId === null).map((ass) => ass.role);
-      }
-      return assignedRoles.filter((role) => role.gameServerId === serverId).map((ass) => ass.role);
-    },
-    [assignedRoles]
-  );
 
   useEffect(() => {
     if (!playerId) {
@@ -113,38 +66,19 @@
     }
   }, [open, navigate]);
 
-  useEffect(() => {
-    setValue(
-      'roleIds',
-      filterAssignedRoles(gameServerId!).map((r) => r.id)
-    );
-  }, [gameServerId]);
+  const { control, handleSubmit } = useForm<IFormInputs>({
+    mode: 'onSubmit',
+    resolver: zodResolver(roleAssignValidationSchema),
+    defaultValues: {
+      id: playerId,
+      roleId: roles[0].id,
+      gameServerId: gameServers[0].id,
+    },
+  });
 
-<<<<<<< HEAD
-  const onSubmit: SubmitHandler<IFormInputs> = async ({ id, roleIds, gameServerId }) => {
-    if (gameServerId === 'global') gameServerId = null;
-    // roleIds are all selected indices
-    // part of roleIds but not part of (previously) assignedRoles.
-    const newAssignments = roleIds
-      .filter((roleId) => !assignedRoles.some((role) => role.roleId === roleId && role.gameServerId === gameServerId))
-      .map((roleId) => assignRoleMutate({ id, roleId, gameServerId: gameServerId ?? undefined }));
-
-    // Not part of roleIds but part of (previously) assignedRoles.
-    // NOTE: make sure to use role.roleId and not role.id
-    const removedAssignments = assignedRoles
-      .filter(
-        (assignedRole) =>
-          !roleIds.some((roleId) => assignedRole.roleId === roleId && assignedRole.gameServerId === gameServerId)
-      )
-      .map((assignedRole) =>
-        unAssignRoleMutate({ id, roleId: assignedRole.roleId, gameServerId: gameServerId ?? undefined })
-      );
-    await Promise.all([...newAssignments, ...removedAssignments]);
-=======
   const onSubmit: SubmitHandler<IFormInputs> = async ({ id, roleId, gameServerId, expiresAt }) => {
     if (gameServerId === 'null') gameServerId = undefined;
     await mutateAsync({ id, roleId, gameServerId, expiresAt });
->>>>>>> c6518f91
     navigate(PATHS.player.profile(id));
   };
 
@@ -157,6 +91,23 @@
             <form onSubmit={handleSubmit(onSubmit)} id="create-role-form">
               <CollapseList.Item title="General">
                 <TextField readOnly control={control} name="id" label="Player" />
+
+                <Select
+                  control={control}
+                  name="roleId"
+                  label="Role"
+                  render={(selectedIndex) => (
+                    <div>{selectedIndex !== -1 ? roles[selectedIndex].name : roles[0].name}</div>
+                  )}
+                >
+                  <Select.OptionGroup label="Roles">
+                    {roles.map((role) => (
+                      <Select.Option key={role.id} value={role.id}>
+                        {role.name}
+                      </Select.Option>
+                    ))}
+                  </Select.OptionGroup>
+                </Select>
 
                 <Select
                   control={control}
@@ -177,35 +128,6 @@
                   </Select.OptionGroup>
                 </Select>
 
-                <Select
-                  control={control}
-                  multiSelect
-                  name="roleIds"
-                  label="Roles"
-                  inPortal
-                  enableFilter
-                  render={(selectedIndices) => (
-                    <div>
-                      {selectedIndices.length === 0
-                        ? 'Select...'
-                        : selectedIndices.length <= 3
-                        ? selectedIndices.map((index) => roles[index]?.name).join(', ')
-                        : `${selectedIndices
-                            .slice(0, 3)
-                            .map((index) => roles[index]?.name)
-                            .join(', ')} and ${selectedIndices.length - 3} more`}
-                    </div>
-                  )}
-                >
-                  <Select.OptionGroup label="Roles">
-                    {roles.map((role) => (
-                      <Select.Option key={role.id} value={role.id} label={role.name}>
-                        {role.name}
-                      </Select.Option>
-                    ))}
-                  </Select.OptionGroup>
-                </Select>
-
                 <DatePicker
                   mode="absolute"
                   control={control}
@@ -219,21 +141,14 @@
                   format={DateTime.DATETIME_SHORT}
                 />
               </CollapseList.Item>
-              {errorAssignRole && <FormError error={errorAssignRole} />}
-              {errorUnAssignRole && <FormError error={errorUnAssignRole} />}
+              {error && <FormError error={error} />}
             </form>
           </CollapseList>
         </Drawer.Body>
         <Drawer.Footer>
           <ButtonContainer>
             <Button text="Cancel" onClick={() => setOpen(false)} color="background" />
-            <Button
-              fullWidth
-              text="Save changes"
-              isLoading={isLoadingRoleUnAssign || isLoadingRoleAssign}
-              type="submit"
-              form="create-role-form"
-            />
+            <Button fullWidth text="Save changes" isLoading={isLoading} type="submit" form="create-role-form" />
           </ButtonContainer>
         </Drawer.Footer>
       </Drawer.Content>
