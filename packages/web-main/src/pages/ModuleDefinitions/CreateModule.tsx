--- conflicted
+++ resolved
@@ -1,19 +1,6 @@
 import { FC, useEffect, useState } from 'react';
 import { SubmitHandler, useForm } from 'react-hook-form';
-<<<<<<< HEAD
-import {
-  Button,
-  TextField,
-  Drawer,
-  CollapseList,
-  styled,
-  SchemaGenerator,
-  errors,
-  Alert,
-} from '@takaro/lib-components';
-=======
 import { Button, TextField, Drawer, CollapseList, styled, SchemaGenerator } from '@takaro/lib-components';
->>>>>>> ece1eb7a
 import { zodResolver } from '@hookform/resolvers/zod';
 
 import { useNavigate } from 'react-router-dom';
@@ -98,19 +85,11 @@
                   name="description"
                   placeholder="This module does cool stuff"
                 />
-<<<<<<< HEAD
               </form>
             </CollapseList.Item>
             <CollapseList.Item title="Config">
               <SchemaGenerator onSchemaChange={setSchema} />
             </CollapseList.Item>
-=======
-              </CollapseList.Item>
-              <CollapseList.Item title="Config">
-                <SchemaGenerator onSchemaChange={setSchema} />
-              </CollapseList.Item>
-            </form>
->>>>>>> ece1eb7a
           </CollapseList>
           {errorMessage && <Alert text={errorMessage} variant="error" />}
         </Drawer.Body>
