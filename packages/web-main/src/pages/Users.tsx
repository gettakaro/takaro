import { FC, useEffect, useMemo, useState } from 'react';
import { SubmitHandler, useForm } from 'react-hook-form';
import { AiOutlinePlus as PlusIcon, AiOutlineDelete as DeleteIcon } from 'react-icons/ai';
import {
  Table,
  useTableActions,
  IconButton,
  Dropdown,
  Dialog,
  Button,
  TextField,
  FormError,
  DateFormatter,
  CopyId,
} from '@takaro/lib-components';
import { UserOutputWithRolesDTO, UserSearchInputDTOSortDirectionEnum, PERMISSIONS } from '@takaro/apiclient';
import { createColumnHelper } from '@tanstack/react-table';
import { useUsers } from 'queries/users';
import { useNavigate } from 'react-router-dom';
import { PATHS } from 'paths';
import { AiOutlineUser as ProfileIcon, AiOutlineEdit as EditIcon, AiOutlineRight as ActionIcon } from 'react-icons/ai';
import { useInviteUser } from 'queries/users/queries';
import { z } from 'zod';
import { zodResolver } from '@hookform/resolvers/zod';
import { useDocumentTitle } from 'hooks/useDocumentTitle';
import { useHasPermission } from 'components/PermissionsGuard';
import { UserDeleteDialog } from './users/DeleteUserDialog';

const Users: FC = () => {
  useDocumentTitle('Users');
  const { pagination, columnFilters, sorting, columnSearch } = useTableActions<UserOutputWithRolesDTO>();

  const { data, isLoading } = useUsers({
    page: pagination.paginationState.pageIndex,
    limit: pagination.paginationState.pageSize,
    sortBy: sorting.sortingState[0]?.id,
    sortDirection: sorting.sortingState[0]?.desc
      ? UserSearchInputDTOSortDirectionEnum.Desc
      : UserSearchInputDTOSortDirectionEnum.Asc,
    filters: {
      name: columnFilters.columnFiltersState.find((filter) => filter.id === 'name')?.value,
      discordId: columnFilters.columnFiltersState.find((filter) => filter.id === 'discordId')?.value,
    },
    search: {
      name: columnSearch.columnSearchState.find((search) => search.id === 'name')?.value,
      discordId: columnSearch.columnSearchState.find((search) => search.id === 'discordId')?.value,
    },
  });

  const columnHelper = createColumnHelper<UserOutputWithRolesDTO>();
  const columnDefs = [
    columnHelper.accessor('name', {
      header: 'Name',
      id: 'name',
      cell: (info) => info.getValue(),
    }),
    columnHelper.accessor('email', {
      header: 'Email',
      id: 'email',
      enableSorting: true,
    }),
    columnHelper.accessor('discordId', {
      header: 'Discord ID',
      id: 'discordId',
      cell: (info) => <CopyId placeholder="Discord id" id={info.getValue()} />,
    }),
    columnHelper.accessor('createdAt', {
      header: 'Created at',
      id: 'createdAt',
<<<<<<< HEAD
      cell: (info) => info.getValue(),
=======
      meta: { type: 'datetime' },
      cell: (info) => <DateFormatter ISODate={info.getValue()} />,
>>>>>>> ae77a669
      enableSorting: true,
    }),
    columnHelper.accessor('updatedAt', {
      header: 'Updated at',
      id: 'updatedAt',
<<<<<<< HEAD
      cell: (info) => info.getValue(),
=======
      meta: { type: 'datetime' },
      cell: (info) => <DateFormatter ISODate={info.getValue()} />,
>>>>>>> ae77a669
      enableSorting: true,
    }),
    columnHelper.display({
      header: 'Actions',
      id: 'actions',
      enableSorting: false,
      enableColumnFilter: false,
      enableHiding: false,
      enablePinning: false,
      enableGlobalFilter: false,
      enableResizing: false,
      maxSize: 50,
      cell: (info) => <UserMenu user={info.row.original} />,
    }),
  ];

  // since pagination depends on data, we need to make sure that data is not undefined
  const p =
    !isLoading && data
      ? {
          paginationState: pagination.paginationState,
          setPaginationState: pagination.setPaginationState,
          pageOptions: pagination.getPageOptions(data),
        }
      : undefined;

  return (
    <Table
      title="List of users"
      id="users"
      columns={columnDefs}
      data={data ? data?.data : []}
      renderToolbar={() => <InviteUser />}
      pagination={p}
      columnFiltering={columnFilters}
      columnSearch={columnSearch}
      sorting={sorting}
    />
  );
};

interface IFormInputs {
  userEmail: string;
}

const InviteUser: FC = () => {
  const [open, setOpen] = useState<boolean>(false);
  const { hasPermission: hasManageUsersPermission, isLoading: isLoadingManageUserPermission } = useHasPermission([
    PERMISSIONS.ManageUsers,
  ]);

  const validationSchema = useMemo(
    () =>
      z.object({
        userEmail: z.string().email('Email is not valid.').nonempty(),
      }),
    []
  );

  const { control, handleSubmit } = useForm<IFormInputs>({
    resolver: zodResolver(validationSchema),
    mode: 'onSubmit',
  });
  const { mutate, isLoading, isError, isSuccess, error } = useInviteUser();

  const onSubmit: SubmitHandler<IFormInputs> = (data) => {
    mutate({ email: data.userEmail });
  };

  useEffect(() => {
    if (isSuccess) {
      setOpen(false);
    }
  }, [isSuccess]);

  return (
    <>
      <Button
        onClick={() => setOpen(true)}
        text="Invite user"
        icon={<PlusIcon />}
        disabled={!isLoadingManageUserPermission && !hasManageUsersPermission}
      />
      <Dialog open={open} onOpenChange={setOpen}>
        <Dialog.Content>
          <Dialog.Heading />
          <Dialog.Body>
            <h2>Invite user</h2>
            <p>
              Inviting users allows them to login to the Takaro dashboard. The user wil receive an email with a link to
              set their password.
            </p>
            <form onSubmit={handleSubmit(onSubmit)}>
              <TextField
                label="User email"
                name="userEmail"
                placeholder="example@example.com"
                control={control}
                required
              />
              {isError && <FormError error={error} />}
              <Button isLoading={isLoading} text="Send invitation" type="submit" fullWidth />
            </form>
          </Dialog.Body>
        </Dialog.Content>
      </Dialog>
    </>
  );
};

const UserMenu: FC<{ user: UserOutputWithRolesDTO }> = ({ user }) => {
  const [openDeleteUserDialog, setOpenDeleteUserDialog] = useState<boolean>(false);
  const navigate = useNavigate();
  const { hasPermission: hasReadUsersPermission, isLoading: isLoadingReadUserPermission } = useHasPermission([
    PERMISSIONS.ReadUsers,
  ]);
  const { hasPermission: hasManageRolesPermission, isLoading: isLoadingManageRolesPermission } = useHasPermission([
    PERMISSIONS.ManageRoles,
  ]);

  return (
    <>
      <Dropdown placement="left">
        <Dropdown.Trigger asChild>
          <IconButton icon={<ActionIcon />} ariaLabel="user-actions" />
        </Dropdown.Trigger>
        <Dropdown.Menu>
          <Dropdown.Menu.Item
            disabled={!isLoadingReadUserPermission && !hasReadUsersPermission}
            label="Go to user profile"
            icon={<ProfileIcon />}
            onClick={() => navigate(`${PATHS.user.profile(user.id)}`)}
          />
          <Dropdown.Menu.Item
            label="Edit roles"
            icon={<EditIcon />}
            onClick={() => navigate(`${PATHS.user.assignRole(user.id)}`)}
            disabled={!isLoadingManageRolesPermission && !hasManageRolesPermission}
          />
          <Dropdown.Menu.Item
            label="Delete user"
            icon={<DeleteIcon />}
            onClick={() => setOpenDeleteUserDialog(true)}
            disabled={!isLoadingManageRolesPermission && !hasManageRolesPermission}
          />
        </Dropdown.Menu>
      </Dropdown>
      <UserDeleteDialog openDialog={openDeleteUserDialog} setOpenDialog={setOpenDeleteUserDialog} user={user} />
    </>
  );
};

export default Users;<|MERGE_RESOLUTION|>--- conflicted
+++ resolved
@@ -62,28 +62,20 @@
     columnHelper.accessor('discordId', {
       header: 'Discord ID',
       id: 'discordId',
-      cell: (info) => <CopyId placeholder="Discord id" id={info.getValue()} />,
+      cell: (info) => <CopyId placeholder="Discord ID" id={info.getValue()} />,
     }),
     columnHelper.accessor('createdAt', {
       header: 'Created at',
       id: 'createdAt',
-<<<<<<< HEAD
-      cell: (info) => info.getValue(),
-=======
-      meta: { type: 'datetime' },
+      meta: { dataType: 'datetime', hiddenColumn: true },
       cell: (info) => <DateFormatter ISODate={info.getValue()} />,
->>>>>>> ae77a669
       enableSorting: true,
     }),
     columnHelper.accessor('updatedAt', {
       header: 'Updated at',
       id: 'updatedAt',
-<<<<<<< HEAD
-      cell: (info) => info.getValue(),
-=======
-      meta: { type: 'datetime' },
+      meta: { dataType: 'datetime', hiddenColumn: true },
       cell: (info) => <DateFormatter ISODate={info.getValue()} />,
->>>>>>> ae77a669
       enableSorting: true,
     }),
     columnHelper.display({
