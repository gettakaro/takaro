import { styled, Popover, IconButton } from '@takaro/lib-components';
import { CopyModuleForm } from 'components/CopyModuleForm';
import { useModule } from 'hooks/useModule';
import { useNavigate } from 'react-router-dom';
import { AiOutlineCopy as CopyIcon } from 'react-icons/ai';
import { PATHS } from 'paths';

const PopoverBody = styled.div`
  max-width: 400px;
  padding: ${({ theme }) => theme.spacing[2]};
`;

const PopoverHeading = styled.div`
  display: flex;
  align-items: center;
  justify-content: space-between;
  margin-bottom: ${({ theme }) => theme.spacing[1]};
`;
<<<<<<< HEAD
interface FormInputs {
  newName: string;
}

export const validationSchema = z.object({
  newName: z
    .string()
    .min(4, {
      message: 'Module name requires a minimum length of 4 characters',
    })
    .max(35, {
      message: 'Module name requires a maximum length of 35 characters',
    })
    .nonempty('Module name cannot be empty'),
});
=======
>>>>>>> 97b74aa7

export const CopyModulePopOver = () => {
  const { moduleData } = useModule();
  const navigate = useNavigate();

  return (
    <Popover placement="bottom">
      <Popover.Trigger asChild>
        <IconButton icon={<CopyIcon />} ariaLabel="Make copy of module" />
      </Popover.Trigger>
      <Popover.Content>
        <PopoverBody>
          <PopoverHeading>
            <h2>Copy module</h2>
          </PopoverHeading>
          <CopyModuleForm moduleId={moduleData.id} onSuccess={(moduleId) => navigate(PATHS.studio.module(moduleId))} />
        </PopoverBody>
      </Popover.Content>
    </Popover>
  );
};<|MERGE_RESOLUTION|>--- conflicted
+++ resolved
@@ -16,24 +16,6 @@
   justify-content: space-between;
   margin-bottom: ${({ theme }) => theme.spacing[1]};
 `;
-<<<<<<< HEAD
-interface FormInputs {
-  newName: string;
-}
-
-export const validationSchema = z.object({
-  newName: z
-    .string()
-    .min(4, {
-      message: 'Module name requires a minimum length of 4 characters',
-    })
-    .max(35, {
-      message: 'Module name requires a maximum length of 35 characters',
-    })
-    .nonempty('Module name cannot be empty'),
-});
-=======
->>>>>>> 97b74aa7
 
 export const CopyModulePopOver = () => {
   const { moduleData } = useModule();
