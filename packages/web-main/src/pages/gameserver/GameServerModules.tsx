import { FC } from 'react';

const GameServerModules: FC = () => {
<<<<<<< HEAD
  return <div>game server modules</div>;
=======
  throw new Error("I'm a broken component");
  return <div>game server settings</div>;
>>>>>>> 8c8d0611
};

export default GameServerModules;<|MERGE_RESOLUTION|>--- conflicted
+++ resolved
@@ -1,12 +1,8 @@
 import { FC } from 'react';
 
 const GameServerModules: FC = () => {
-<<<<<<< HEAD
-  return <div>game server modules</div>;
-=======
   throw new Error("I'm a broken component");
   return <div>game server settings</div>;
->>>>>>> 8c8d0611
 };
 
 export default GameServerModules;