import { Loading, Skeleton, styled } from '@takaro/lib-components';
import { FC, useMemo } from 'react';
<<<<<<< HEAD
import { Helmet } from 'react-helmet';
import { Outlet } from 'react-router-dom';
=======
import { useParams, Outlet } from 'react-router-dom';
>>>>>>> 50de7f6f
import { ModuleCards } from '../../components/modules/Cards/style';
import { ModuleCardInstall } from '../../components/modules/Cards/ModuleCardInstall';
import { useGameServerModuleInstallations } from 'queries/gameservers';
import { useInfiniteModules } from 'queries/modules';
<<<<<<< HEAD
import { useSelectedGameServer } from 'hooks/useSelectedGameServerContext';
=======
import { useDocumentTitle } from 'hooks/useDocumentTitle';
>>>>>>> 50de7f6f

const Page = styled.div`
  padding: 3rem 8rem;
  h1 {
    margin-bottom: 2rem;
  }
`;

const GameServerModules: FC = () => {
<<<<<<< HEAD
  const { selectedGameServerId } = useSelectedGameServer();
  const { data: installations, isLoading } = useGameServerModuleInstallations(selectedGameServerId);
=======
  useDocumentTitle('Modules');
  const { serverId } = useParams();
  const { data: installations, isLoading } = useGameServerModuleInstallations(serverId!);
>>>>>>> 50de7f6f
  const { data } = useInfiniteModules();

  const mappedModules = useMemo(() => {
    if (!installations || !data) {
      return;
    }

    // todo: currently weird implementation :), you'll probably come back to this and think wth happened here :D
    // enjoy the ride
    const modules = data.pages.flatMap((page) => page.data);
    return modules.map((mod) => {
      const installation = installations.find((inst) => inst.moduleId === mod.id);
      return {
        ...mod,
        installed: !!installation,
        installation: installation,
      };
    });
  }, [installations, data]);

  if (isLoading) {
    return (
      <ModuleCards>
        {Array.from({ length: 10 }).map((_, i) => (
          <Skeleton key={i} variant="rectangular" height="100%" width="100%" />
        ))}
      </ModuleCards>
    );
  }

  if (!installations || !data || !mappedModules) {
    return <Loading />;
  }

  return (
    <>
      <Page>
        <h1>Modules</h1>

        <ModuleCards>
          {mappedModules.map((mod) => (
            <ModuleCardInstall key={mod.id} mod={mod} installation={mod.installation} />
          ))}
          <Outlet />
        </ModuleCards>
      </Page>
    </>
  );
};

export default GameServerModules;<|MERGE_RESOLUTION|>--- conflicted
+++ resolved
@@ -1,20 +1,12 @@
 import { Loading, Skeleton, styled } from '@takaro/lib-components';
 import { FC, useMemo } from 'react';
-<<<<<<< HEAD
-import { Helmet } from 'react-helmet';
 import { Outlet } from 'react-router-dom';
-=======
-import { useParams, Outlet } from 'react-router-dom';
->>>>>>> 50de7f6f
 import { ModuleCards } from '../../components/modules/Cards/style';
 import { ModuleCardInstall } from '../../components/modules/Cards/ModuleCardInstall';
 import { useGameServerModuleInstallations } from 'queries/gameservers';
 import { useInfiniteModules } from 'queries/modules';
-<<<<<<< HEAD
 import { useSelectedGameServer } from 'hooks/useSelectedGameServerContext';
-=======
 import { useDocumentTitle } from 'hooks/useDocumentTitle';
->>>>>>> 50de7f6f
 
 const Page = styled.div`
   padding: 3rem 8rem;
@@ -24,14 +16,9 @@
 `;
 
 const GameServerModules: FC = () => {
-<<<<<<< HEAD
+  useDocumentTitle('Modules');
   const { selectedGameServerId } = useSelectedGameServer();
   const { data: installations, isLoading } = useGameServerModuleInstallations(selectedGameServerId);
-=======
-  useDocumentTitle('Modules');
-  const { serverId } = useParams();
-  const { data: installations, isLoading } = useGameServerModuleInstallations(serverId!);
->>>>>>> 50de7f6f
   const { data } = useInfiniteModules();
 
   const mappedModules = useMemo(() => {
