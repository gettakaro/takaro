import { Console, Message, styled } from '@takaro/lib-components';
import { Dispatch, FC, Fragment, SetStateAction } from 'react';
import { Helmet } from 'react-helmet';
import { useApiClient } from 'hooks/useApiClient';
import { useSocket } from 'hooks/useSocket';
import { useGameServer } from 'hooks/useGameServer';

const ConsoleContainer = styled.div`
<<<<<<< HEAD
  width: 600px;
=======
  width: 50%;
  height: 50%;
>>>>>>> c1e04fec
`;

const GameServerDashboard: FC = () => {
  const apiClient = useApiClient();
  const { socket } = useSocket();
  const { gameServerData } = useGameServer();

  function handleMessageFactory(setter: Dispatch<SetStateAction<Message[]>>) {
    const handler = (gameserverId: string, type, data) => {
      if (gameserverId !== gameServerData.id) return;
      setter((prev: Message[]) => [
        ...prev,
        {
          type: 'info',
          timestamp: data.timestamp,
          data: data.msg,
        },
      ]);
    };

    return {
      on: () => {
        socket.on('gameEvent', handler);
      },
      off: () => {
        socket.off('gameEvent', handler);
      },
    };
  }

  return (
    <Fragment>
      <Helmet>
        <title>Gameserver dashboard</title>
      </Helmet>
<<<<<<< HEAD
=======
      <h1>Dashboard - {gameServerData.name}</h1>

>>>>>>> c1e04fec
      <ConsoleContainer>
        <Console
          listenerFactory={handleMessageFactory}
          onExecuteCommand={async (command: string) => {
            const result =
              await apiClient.gameserver.gameServerControllerExecuteCommand(
                gameServerData.id,
                { command }
              );

            return {
              type: 'command',
              data: result.data.data.rawResult,
              timestamp: new Date().toISOString(),
            };
          }}
        />
      </ConsoleContainer>
    </Fragment>
  );
};

export default GameServerDashboard;<|MERGE_RESOLUTION|>--- conflicted
+++ resolved
@@ -6,12 +6,7 @@
 import { useGameServer } from 'hooks/useGameServer';
 
 const ConsoleContainer = styled.div`
-<<<<<<< HEAD
   width: 600px;
-=======
-  width: 50%;
-  height: 50%;
->>>>>>> c1e04fec
 `;
 
 const GameServerDashboard: FC = () => {
@@ -47,11 +42,6 @@
       <Helmet>
         <title>Gameserver dashboard</title>
       </Helmet>
-<<<<<<< HEAD
-=======
-      <h1>Dashboard - {gameServerData.name}</h1>
-
->>>>>>> c1e04fec
       <ConsoleContainer>
         <Console
           listenerFactory={handleMessageFactory}
@@ -61,7 +51,6 @@
                 gameServerData.id,
                 { command }
               );
-
             return {
               type: 'command',
               data: result.data.data.rawResult,
