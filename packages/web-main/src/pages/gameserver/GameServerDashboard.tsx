import { Console, Message, Skeleton, styled } from '@takaro/lib-components';
import { Dispatch, FC, Fragment, SetStateAction } from 'react';
import { useApiClient } from 'hooks/useApiClient';
import { useSocket } from 'hooks/useSocket';
import { useGameServer } from 'queries/gameservers';
<<<<<<< HEAD
import { useSelectedGameServer } from 'hooks/useSelectedGameServerContext';
=======
import { useGameServerOutletContext } from 'frames/GameServerFrame';
import { useDocumentTitle } from 'hooks/useDocumentTitle';
>>>>>>> 50de7f6f

const ConsoleContainer = styled.div`
  height: 80vh;
`;

const GameServerDashboard: FC = () => {
  useDocumentTitle('Gameserver dashboard');
  const apiClient = useApiClient();
  const { socket } = useSocket();
  const { selectedGameServerId } = useSelectedGameServer();
  const { data: gameServer, isLoading } = useGameServer(selectedGameServerId);

  if (isLoading) {
    return (
      <>
        <Skeleton variant="rectangular" width="100%" height="30px" />
        <br />
        <Skeleton variant="rectangular" width="100%" height="80vh" />
      </>
    );
  }

  // TODO: handle this
  if (gameServer === undefined) {
    return <>could not load data</>;
  }

  function handleMessageFactory(setter: Dispatch<SetStateAction<Message[]>>) {
    // TODO: use typings from backend
    const eventHandler = (
      handleGameserverId: string,
      type: 'player-disconnected' | 'player-connected' | 'chat-message' | 'log-line' | 'discord-message',
      data: Record<string, unknown>
    ) => {
      if (handleGameserverId !== selectedGameServerId) return;

      let msg = data?.msg as string;

      const player = data?.player as Record<string, string> | undefined;

      if (player !== undefined) {
        if (type === 'player-connected') {
          msg = `${player?.name}: connected`;
        }

        if (type === 'player-disconnected') {
          msg = `${player?.name}: disconnected`;
        }

        if (type === 'chat-message') {
          msg = `${player?.name}: ${data?.msg}`;
        }
      }

      setter((prev: Message[]) => [
        ...prev,
        {
          type: 'info',
          timestamp: data?.timestamp as string,
          data: msg,
        },
      ]);
    };
    return {
      on: () => {
        socket.on('gameEvent', eventHandler);
      },
      off: () => {
        socket.off('gameEvent', eventHandler);
      },
    };
  }

  return (
    <Fragment>
      <ConsoleContainer>
        <Console
          listenerFactory={handleMessageFactory}
          onExecuteCommand={async (command: string) => {
            const result = await apiClient.gameserver.gameServerControllerExecuteCommand(gameServer.id, { command });
            return {
              type: 'command',
              data: command,
              result: result.data.data.rawResult,
              timestamp: new Date().toISOString(),
            };
          }}
        />
      </ConsoleContainer>
    </Fragment>
  );
};

export default GameServerDashboard;<|MERGE_RESOLUTION|>--- conflicted
+++ resolved
@@ -3,12 +3,8 @@
 import { useApiClient } from 'hooks/useApiClient';
 import { useSocket } from 'hooks/useSocket';
 import { useGameServer } from 'queries/gameservers';
-<<<<<<< HEAD
 import { useSelectedGameServer } from 'hooks/useSelectedGameServerContext';
-=======
-import { useGameServerOutletContext } from 'frames/GameServerFrame';
 import { useDocumentTitle } from 'hooks/useDocumentTitle';
->>>>>>> 50de7f6f
 
 const ConsoleContainer = styled.div`
   height: 80vh;
