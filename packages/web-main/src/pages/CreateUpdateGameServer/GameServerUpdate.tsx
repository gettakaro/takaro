--- conflicted
+++ resolved
@@ -1,10 +1,6 @@
 import { FC, useEffect, useState } from 'react';
 import { SubmitHandler, useForm } from 'react-hook-form';
-<<<<<<< HEAD
-import { Button, Select, TextField, Drawer, CollapseList, ErrorMessage } from '@takaro/lib-components';
-=======
 import { Button, Select, TextField, Drawer, CollapseList } from '@takaro/lib-components';
->>>>>>> a18bdf27
 import { ButtonContainer } from './style';
 import { zodResolver } from '@hookform/resolvers/zod';
 import {
