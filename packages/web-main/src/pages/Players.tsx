--- conflicted
+++ resolved
@@ -1,14 +1,8 @@
-import { FC, Fragment } from 'react';
+import { FC, Fragment, useEffect } from 'react';
 import { Helmet } from 'react-helmet';
 import { styled, Table, Loading, useTableActions } from '@takaro/lib-components';
-import { useApiClient } from 'hooks/useApiClient';
-<<<<<<< HEAD
-=======
-import { useQuery } from '@tanstack/react-query';
->>>>>>> 14d525fa
 import { PlayerOutputDTO, PlayerSearchInputDTOSortDirectionEnum } from '@takaro/apiclient';
 import { createColumnHelper } from '@tanstack/react-table';
-import { QueryKeys } from 'queryKeys';
 import { usePlayers } from 'queries/players';
 
 const TableContainer = styled.div`
@@ -19,7 +13,6 @@
 `;
 
 const Players: FC = () => {
-  const client = useApiClient();
   const { pagination, columnFilters, sorting } = useTableActions<PlayerOutputDTO>();
 
   const { data, isLoading } = usePlayers({
@@ -29,12 +22,28 @@
     sortDirection: sorting.sortingState[0]?.desc
       ? PlayerSearchInputDTOSortDirectionEnum.Desc
       : PlayerSearchInputDTOSortDirectionEnum.Asc,
+    filters: {
+      name: columnFilters.columnFiltersState.find((filter) => filter.id === 'name')?.value as string,
+      steamId: columnFilters.columnFiltersState.find((filter) => filter.id === 'steamId')?.value as string,
+      epicOnlineServicesId: columnFilters.columnFiltersState.find((filter) => filter.id === 'epicOnlineServicesId')
+        ?.value as string,
+      xboxLiveId: columnFilters.columnFiltersState.find((filter) => filter.id === 'xboxLiveId')?.value as string,
+    },
   });
 
+  useEffect(() => {
+    console.log('players filter state', columnFilters.columnFiltersState);
+  }, [columnFilters]);
+
+  useEffect(() => {
+    console.log('players sorting state', sorting.sortingState);
+  }, [sorting]);
+
+  // IMPORTANT: id should be identical to data object key.
   const columnHelper = createColumnHelper<PlayerOutputDTO>();
   const columnDefs = [
     columnHelper.accessor('updatedAt', {
-      header: 'Updated',
+      header: 'Updated at',
       id: 'updatedAt',
       cell: (info) => info.getValue(),
       enableColumnFilter: false,
@@ -80,11 +89,11 @@
       <TableContainer>
         <Table
           columns={columnDefs}
-          data={data.rows}
+          data={data.pages[pagination.paginationState.pageIndex].data}
           pagination={{
             ...pagination,
-            pageCount: data.pageCount,
-            total: data.total,
+            pageCount: data.pages[pagination.paginationState.pageIndex].meta.page!,
+            total: data.pages[pagination.paginationState.pageIndex].meta.total!,
           }}
           columnFiltering={{ ...columnFilters }}
           sorting={{ ...sorting }}
