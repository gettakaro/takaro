--- conflicted
+++ resolved
@@ -82,25 +82,15 @@
     columnHelper.accessor('createdAt', {
       header: 'Created at',
       id: 'createdAt',
-<<<<<<< HEAD
       meta: { dataType: 'datetime' },
-      cell: (info) => info.getValue(),
-=======
-      meta: { type: 'datetime' },
       cell: (info) => <DateFormatter ISODate={info.getValue()} />,
->>>>>>> ae77a669
       enableSorting: true,
     }),
     columnHelper.accessor('updatedAt', {
       header: 'Updated at',
       id: 'updatedAt',
-<<<<<<< HEAD
       meta: { dataType: 'datetime' },
-      cell: (info) => info.getValue(),
-=======
-      meta: { type: 'datetime' },
       cell: (info) => <DateFormatter ISODate={info.getValue()} />,
->>>>>>> ae77a669
       enableSorting: true,
     }),
     columnHelper.display({
