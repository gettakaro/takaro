--- conflicted
+++ resolved
@@ -118,9 +118,6 @@
     []
   );
 
-<<<<<<< HEAD
-  const { control, handleSubmit, reset } = useForm<IFormInputs>({
-=======
   useEffect(() => {
     if (loginFlow) {
       const csrfAttr = loginFlow.ui.nodes[0].attributes;
@@ -137,8 +134,7 @@
     // eslint-disable-next-line react-hooks/exhaustive-deps
   }, [loginFlow]);
 
-  const { control, handleSubmit, formState, reset } = useForm<IFormInputs>({
->>>>>>> 8c8d0611
+  const { control, handleSubmit, reset } = useForm<IFormInputs>({
     mode: 'onSubmit',
     resolver: useValidationSchema(validationSchema),
   });
