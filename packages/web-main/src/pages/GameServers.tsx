import { FC, Fragment } from 'react';
import { Helmet } from 'react-helmet';
import { AiFillPlusCircle } from 'react-icons/ai';
<<<<<<< HEAD
import { useNavigate } from 'react-router-dom';
import { PATHS } from 'paths';
import { useQuery } from 'react-query';
import { useApiClient } from 'hooks/useApiClient';
import { styled, Button } from '@takaro/lib-components';
import { GameServerOutputArrayDTOAPI } from '@takaro/apiclient';
import {
  EmptyGameServerCard,
  GameServerCard,
} from '../components/GameServerCard';

const List = styled.ul`
  display: grid;
  grid-template-columns: repeat(4, 1fr);
  gap: ${({ theme }) => theme.spacing['2']};
`;

const GameServers: FC = () => {
  const navigate = useNavigate();
  const client = useApiClient();

  const { data, isLoading } = useQuery<GameServerOutputArrayDTOAPI>(
    'gameSevers',
    async () => (await client.gameserver.gameServerControllerSearch()).data
  );

  if (isLoading) {
    return <Fragment>Loading...</Fragment>;
  }

  if (!data) {
    return <Fragment>Something went wrong</Fragment>;
  }

=======

const GameServers: FC = () => {
>>>>>>> 3496f6e0
  return (
    <Fragment>
      <Helmet>
        <title>Gameservers - Takaro</title>
      </Helmet>
      <Button
        icon={<AiFillPlusCircle size={20} />}
        onClick={() => {}}
        text="Add gameserver"
      />
      <List>
        {data.data.map((gameServer) => (
          <GameServerCard key={gameServer.id} {...gameServer} />
        ))}
        <EmptyGameServerCard
          onClick={() => navigate(PATHS.gameServers.create)}
        />
      </List>
    </Fragment>
  );
};

export default GameServers;<|MERGE_RESOLUTION|>--- conflicted
+++ resolved
@@ -1,7 +1,6 @@
 import { FC, Fragment } from 'react';
 import { Helmet } from 'react-helmet';
 import { AiFillPlusCircle } from 'react-icons/ai';
-<<<<<<< HEAD
 import { useNavigate } from 'react-router-dom';
 import { PATHS } from 'paths';
 import { useQuery } from 'react-query';
@@ -36,10 +35,6 @@
     return <Fragment>Something went wrong</Fragment>;
   }
 
-=======
-
-const GameServers: FC = () => {
->>>>>>> 3496f6e0
   return (
     <Fragment>
       <Helmet>
