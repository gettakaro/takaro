import { ThemeProvider } from 'styled-components';
import { Helmet } from 'react-helmet';
import { QueryClientProvider, QueryClient } from 'react-query';
import { ReactQueryDevtools } from 'react-query/devtools';

import {
  GlobalStyle,
  SnackbarProvider,
  darkTheme,
} from '@takaro/lib-components';
import { Router } from 'Router';
import { useMemo, useState } from 'react';
import { UserContext, UserData } from 'context/userContext';
import {
  ConfigContext,
  TakaroConfig,
  getConfigVar,
} from 'context/configContext';

const queryClient = new QueryClient({
  defaultOptions: {
    queries: {
      // This is a temporary fix for the flashing behaviour in studio
      refetchOnWindowFocus: false,
    },
  },
});

const defaultUserData: UserData = {
  id: null,
  email: null,
  name: null,
};

function App() {
  const [userData, setUserData] = useState<Partial<UserData>>(defaultUserData);
<<<<<<< HEAD
  const [config, setConfig] = useState<TakaroConfig>();
  const [loading, setLoading] = useState<boolean>(true);
=======
>>>>>>> 9b5c175a

  const providerUserData = useMemo(
    () => ({ userData, setUserData }),
    [userData, setUserData]
  );

  // the config can be loaded before or after the app is loaded
  // if before window.__env__ will contain the env variables
  // if not we need to wait until the script is loaded
  const loadConfig = function () {
    console.log('TIS LOADED');
    const cfg = {
      apiUrl: getConfigVar('REACT_APP_API'),
      oryUrl: getConfigVar('REACT_APP_ORY_URL'),
    };
    setConfig(cfg as unknown as TakaroConfig);
    setLoading(false);
  };

  const configScriptElement = document.querySelector(
    '#global-config'
  ) as HTMLScriptElement;
  if (!configScriptElement) throw new Error('Forgot the public .env?');
  configScriptElement.addEventListener('load', () => {
    loadConfig();
  });

  if (!config && window.__env__) loadConfig();
  if (loading) return <div>Loading...</div>;
  if (!config) throw new Error('Initialization error');

  return (
    <ThemeProvider theme={darkTheme}>
      <UserContext.Provider value={providerUserData}>
        <ConfigContext.Provider value={config}>
          <SnackbarProvider>
            <QueryClientProvider client={queryClient}>
              <GlobalStyle />
              <Helmet>
                <meta charSet="UTF-8" />
                <base href="/" />
                <meta content="ie=edge" httpEquiv="X-UA-Compatible" />
                <meta content="true" name="HandHeldFriendly" />
                <meta content="index, follow" name="robots" />
                <meta content="takaro.io" name="author" />
                <meta content="takaro.io" name="designer" />
                <meta content="takaro" name="copyright" />
                <meta
                  content="Takaro is a web based gameserver manager. Bring your server(s) to the next level with Takaro's advanced features! Join hundreds of other servers in a new generation of server management."
                  name="description"
                />
                <meta
                  content="server manager, web, cloud, open source, Takaro, 7 Days to Die server manager,7 Days to Die, Rust, monitor"
                  name="keywords"
                />
                <title>Takaro</title>
                <link href="https://takaro.io/" rel="canonical" />
              </Helmet>
              <Router />
              {
                // React query devtools are only included in bundles with NODE_ENV === 'development'.
                // No need to manually exclude them.
              }
              <ReactQueryDevtools initialIsOpen={false} />
            </QueryClientProvider>
          </SnackbarProvider>
        </ConfigContext.Provider>
      </UserContext.Provider>
    </ThemeProvider>
  );
}

export default App;<|MERGE_RESOLUTION|>--- conflicted
+++ resolved
@@ -34,11 +34,8 @@
 
 function App() {
   const [userData, setUserData] = useState<Partial<UserData>>(defaultUserData);
-<<<<<<< HEAD
   const [config, setConfig] = useState<TakaroConfig>();
   const [loading, setLoading] = useState<boolean>(true);
-=======
->>>>>>> 9b5c175a
 
   const providerUserData = useMemo(
     () => ({ userData, setUserData }),
