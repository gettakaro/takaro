<<<<<<< HEAD
import { useInfiniteQuery, useMutation, useQueryClient } from '@tanstack/react-query';
=======
import { useInfiniteQuery, useMutation, useQuery } from '@tanstack/react-query';
>>>>>>> dc3661c8
import { useApiClient } from 'hooks/useApiClient';
import { APIOutput, UserOutputArrayDTOAPI, UserSearchInputDTO } from '@takaro/apiclient';
import { hasNextPage } from '../util';
import { AxiosError } from 'axios';
import { useMemo } from 'react';
import { InfiniteScroll as InfiniteScrollComponent } from '@takaro/lib-components';

export const userKeys = {
  all: ['users'] as const,
  list: () => [...userKeys.all, 'list'] as const,
  detail: (id: string) => [...userKeys.all, 'detail', id] as const,
};

interface RoleInput {
  userId: string;
  roleId: string;
}

export const useInfiniteUsers = (queryParams: UserSearchInputDTO = { page: 0 }) => {
  const apiClient = useApiClient();

  const queryOpts = useInfiniteQuery<UserOutputArrayDTOAPI, AxiosError<UserOutputArrayDTOAPI>>({
    queryKey: [...userKeys.list(), { ...queryParams }],
    queryFn: async ({ pageParam = queryParams.page }) =>
      (
        await apiClient.user.userControllerSearch({
          ...queryParams,
          page: pageParam,
        })
      ).data,
    getNextPageParam: (lastPage, pages) => hasNextPage(lastPage.meta, pages.length),
    useErrorBoundary: (error) => error.response!.status >= 500,
  });

  const InfiniteScroll = useMemo(() => {
    return <InfiniteScrollComponent {...queryOpts} />;
  }, [queryOpts]);

  return { ...queryOpts, InfiniteScroll };
};

export const useUsers = (queryParams: UserSearchInputDTO = { page: 0 }) => {
  const apiClient = useApiClient();

  const queryOpts = useQuery<UserOutputArrayDTOAPI, AxiosError<UserOutputArrayDTOAPI>>({
    queryKey: [...userKeys.list(), { queryParams }],
    queryFn: async () => (await apiClient.user.userControllerSearch(queryParams)).data,
    keepPreviousData: true,
    useErrorBoundary: (error) => error.response!.status >= 500,
  });
  return queryOpts;
};

export const useUserAssignRole = () => {
  const apiClient = useApiClient();

  return useMutation<APIOutput, AxiosError<APIOutput>, RoleInput>({
    mutationFn: async ({ userId, roleId }) => (await apiClient.user.userControllerAssignRole(userId, roleId)).data,
    useErrorBoundary: (error) => error.response!.status >= 500,
  });
};

export const useUserRemoveRole = () => {
  const apiClient = useApiClient();

  return useMutation<APIOutput, AxiosError<APIOutput>, RoleInput>({
    mutationFn: async ({ userId, roleId }: RoleInput) =>
      (await apiClient.user.userControllerRemoveRole(userId, roleId)).data,
    useErrorBoundary: (error) => error.response!.status >= 500,
  });
};

export const useInviteUser = () => {
  const apiClient = useApiClient();
  const queryClient = useQueryClient();

  return useMutation<APIOutput, AxiosError<APIOutput>, { email: string }>({
    mutationFn: async ({ email }) => (await apiClient.user.userControllerInvite({ email })).data,
    useErrorBoundary: (error) => error.response!.status >= 500,
    onSuccess: async () => {
      await queryClient.invalidateQueries(userKeys.list());
    },
  });
};<|MERGE_RESOLUTION|>--- conflicted
+++ resolved
@@ -1,8 +1,4 @@
-<<<<<<< HEAD
-import { useInfiniteQuery, useMutation, useQueryClient } from '@tanstack/react-query';
-=======
-import { useInfiniteQuery, useMutation, useQuery } from '@tanstack/react-query';
->>>>>>> dc3661c8
+import { useInfiniteQuery, useMutation, useQuery, useQueryClient } from '@tanstack/react-query';
 import { useApiClient } from 'hooks/useApiClient';
 import { APIOutput, UserOutputArrayDTOAPI, UserSearchInputDTO } from '@takaro/apiclient';
 import { hasNextPage } from '../util';
