--- conflicted
+++ resolved
@@ -53,18 +53,4 @@
     queryKey: playerKeys.detail(id),
     queryFn: async () => (await apiClient.player.playerControllerGetOne(id)).data.data,
   });
-<<<<<<< HEAD
-=======
-};
-
-export const usePlayerOnGameServers = (queryParams: PlayerOnGameServerSearchInputDTO = {}) => {
-  const apiClient = useApiClient();
-
-  const queryOpts = useQuery<PlayerOnGameserverOutputArrayDTOAPI, AxiosError<PlayerOnGameserverOutputArrayDTOAPI>>({
-    queryKey: [...playerKeys.pogsList(), { queryParams }],
-    queryFn: async () => (await apiClient.playerOnGameserver.playerOnGameServerControllerSearch(queryParams)).data,
-    placeholderData: keepPreviousData,
-  });
-  return queryOpts;
->>>>>>> e744fb65
 };