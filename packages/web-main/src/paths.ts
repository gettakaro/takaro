--- conflicted
+++ resolved
@@ -7,13 +7,8 @@
   moduleDefinitions: () => '/modules',
 
   settings: {
-<<<<<<< HEAD
     GameServerSettings: () => '/settings/gameservers',
-    connections: () => '/settings/connections',
-=======
-    GameServerSettings: '/settings/gameservers',
-    discordSettings: '/settings/discord',
->>>>>>> 2e7408ee
+    discordSettings: () => '/settings/discord',
   },
 
   gameServers: {
