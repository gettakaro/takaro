--- conflicted
+++ resolved
@@ -236,11 +236,7 @@
             moduleId: moduleData.id!,
             name: newFileName,
             eventType: 'log',
-<<<<<<< HEAD
-            regex: '/w+/',
-=======
             regex: '\\w',
->>>>>>> cf95aea6
           });
           break;
         case FunctionType.Commands:
