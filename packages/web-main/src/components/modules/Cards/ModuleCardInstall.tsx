import {
  ModuleInstallationOutputDTO,
  ModuleOutputDTO,
} from '@takaro/apiclient';
<<<<<<< HEAD
import {
  Tooltip,
  Dialog,
  DialogContent,
  DialogHeading,
  Button,
} from '@takaro/lib-components';
=======
import { Tooltip, Dialog, Button, IconButton } from '@takaro/lib-components';
>>>>>>> a6452b63
import { PATHS } from 'paths';
import { FC, useState, MouseEvent } from 'react';
import {
  AiOutlineDelete as DeleteIcon,
  AiOutlineSetting as ConfigIcon,
} from 'react-icons/ai';
import { useNavigate } from 'react-router-dom';
import {
  ModuleCardContainer,
  SpacedRow,
  ActionIconsContainer,
  DeleteDialogContainer,
} from './style';

import { useGameServerModuleUninstall } from 'queries/gameservers';
import { useGameServerOutletContext } from 'frames/GameServerFrame';

interface IModuleCardProps {
  mod: ModuleOutputDTO;
  installation?: ModuleInstallationOutputDTO;
  onClick?: () => void;
}

export const ModuleCardInstall: FC<IModuleCardProps> = ({
  mod,
  installation,
}) => {
  const [openDialog, setOpenDialog] = useState<boolean>(false);
  const { mutateAsync: uninstallModule, isLoading: isDeleting } =
    useGameServerModuleUninstall();
  const navigate = useNavigate();
  const { gameServerId } = useGameServerOutletContext();

  const handleOnDelete = async (e: MouseEvent) => {
    e.stopPropagation();
    if (!installation) throw new Error('No installation found');
    await uninstallModule({
      gameServerId: installation.gameserverId,
      moduleId: mod.id,
    });
    setOpenDialog(false);
  };

  return (
    <ModuleCardContainer>
      <h2>{mod.name}</h2>

      <p>{mod.description}</p>

      <SpacedRow>
        <span>
          {mod.commands.length > 0 && <p>Commands: {mod.commands.length}</p>}
          {mod.hooks.length > 0 && <p>Hooks: {mod.hooks.length}</p>}
          {mod.cronJobs.length > 0 && <p>Cronjobs: {mod.cronJobs.length}</p>}
        </span>
        <ActionIconsContainer>
          {installation ? (
            <>
              <Tooltip>
                <Tooltip.Trigger asChild>
                  <IconButton
                    onClick={() => {
                      navigate(
                        PATHS.gameServer.moduleInstallations.install(
                          gameServerId,
                          mod.id
                        )
                      );
                    }}
                    icon={<ConfigIcon />}
                  />
                </Tooltip.Trigger>
                <Tooltip.Content>Configure</Tooltip.Content>
              </Tooltip>
              <Tooltip>
                <Tooltip.Trigger asChild>
                  <IconButton
                    onClick={(e) => {
                      e.stopPropagation();
                      setOpenDialog(true);
                    }}
                    icon={
                      <DeleteIcon key={`uninstall-module-icon-${mod.id}`} />
                    }
                  />
                </Tooltip.Trigger>
                <Tooltip.Content>Uninstall</Tooltip.Content>
              </Tooltip>
            </>
          ) : (
            <Button
              text="Install"
              onClick={() => {
                navigate(
                  PATHS.gameServer.moduleInstallations.install(
                    gameServerId,
                    mod.id
                  )
                );
              }}
            />
          )}
        </ActionIconsContainer>
      </SpacedRow>

      <Dialog open={openDialog} onOpenChange={setOpenDialog}>
        <Dialog.Content>
          <Dialog.Heading>
            Module:{' '}
            <span style={{ textTransform: 'capitalize' }}>{mod.name}</span>{' '}
          </Dialog.Heading>
          <DeleteDialogContainer>
            <h2>Uninstall module</h2>
            <p>
              Are you sure you want to uninstall the module{' '}
              <strong>{mod.name}</strong>? This action is irreversible!
            </p>
            <Button
              isLoading={isDeleting}
              onClick={(e) => handleOnDelete(e)}
              fullWidth
              text={`Uninstall module`}
              color="error"
            />
          </DeleteDialogContainer>
        </Dialog.Content>
      </Dialog>
    </ModuleCardContainer>
  );
};<|MERGE_RESOLUTION|>--- conflicted
+++ resolved
@@ -2,17 +2,7 @@
   ModuleInstallationOutputDTO,
   ModuleOutputDTO,
 } from '@takaro/apiclient';
-<<<<<<< HEAD
-import {
-  Tooltip,
-  Dialog,
-  DialogContent,
-  DialogHeading,
-  Button,
-} from '@takaro/lib-components';
-=======
 import { Tooltip, Dialog, Button, IconButton } from '@takaro/lib-components';
->>>>>>> a6452b63
 import { PATHS } from 'paths';
 import { FC, useState, MouseEvent } from 'react';
 import {
