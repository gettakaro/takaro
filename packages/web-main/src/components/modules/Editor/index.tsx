<<<<<<< HEAD
import { FC, useCallback, useEffect, useMemo, useRef } from 'react';
import {
  FileTabs,
  SandpackStack,
  SandpackThemeProvider,
  useActiveCode,
  useSandpack,
} from '@codesandbox/sandpack-react';
=======
import { FC, useEffect, useMemo } from 'react';
import { SandpackStack, SandpackThemeProvider, useActiveCode, useSandpack } from '@codesandbox/sandpack-react';
>>>>>>> 97c89305
import MonacoEditor, { useMonaco } from '@monaco-editor/react';
import * as mon from 'monaco-editor';
import { useModule } from 'hooks/useModule';
<<<<<<< HEAD
import { useDebounce, styled, ContextMenu } from '@takaro/lib-components';
=======
import { useDebounce } from '@takaro/lib-components';
import { FileTabs } from './FileTabs';
>>>>>>> 97c89305
import { handleCustomTypes } from './customTypes';
import { defineTheme } from './theme';
import { useFunctionUpdate } from 'queries/modules/queries';
import { useSnackbar } from 'notistack';

const StyledDiv = styled.div`
  width: 100%;
  height: 100%;

  .glyph-error {
    /* error icon */
  }
`;

export type EditorProps = {
  readOnly?: boolean;
};

export const Editor: FC<EditorProps> = ({ readOnly }) => {
  const { code, updateCode } = useActiveCode();
  const monaco = useMonaco();
  const debouncedCode = useDebounce<string>(code, 2000);
  const { enqueueSnackbar } = useSnackbar();
  const { moduleData } = useModule();
  const { sandpack } = useSandpack();
  const { mutateAsync: updateFunction } = useFunctionUpdate();
  const editorInstance = useRef<mon.editor.IStandaloneCodeEditor>();
  const containerRef = useRef<HTMLDivElement | null>(null);

  useMemo(() => {
    if (monaco) {
      defineTheme(monaco);
      monaco.editor.setTheme('takaro');

      // only load monaco types if there is no model
      if (monaco.editor.getModels().length === 0) {
        handleCustomTypes(monaco);
      }
    }
  }, [monaco]);

  interface saveFileOptions {
    manual?: boolean;
    editor?: mon.editor.IStandaloneCodeEditor;
    code: string;
  }

  const saveFile = useCallback(
    async ({ manual, editor }: saveFileOptions) => {
      const editorInstanceToUse = editor || editorInstance.current;

      if (!editorInstanceToUse) {
        return;
      }

      if (readOnly && manual) {
        enqueueSnackbar('You cannot save a read-only file', { variant: 'default', type: 'error' });
        return;
      }

      const model = editor!.getModel();

      if (model) {
        const markers = monaco?.editor.getModelMarkers({ resource: model.uri });
        const hasSyntaxErrors = markers?.some((marker) => marker.severity === monaco?.MarkerSeverity.Error);

        if (hasSyntaxErrors && manual) {
          enqueueSnackbar('Cannot save file, it still contains syntax errors', { variant: 'default', type: 'error' });
          return;
        }
      }

      await updateFunction({
        functionId: moduleData.fileMap[sandpack.activeFile].functionId,
        fn: { code: debouncedCode },
      });
    },
    [monaco]
  );

  useEffect(() => {
    if (!readOnly && debouncedCode !== '' && moduleData.fileMap[sandpack.activeFile]) {
      saveFile({ manual: false, code: debouncedCode });
    }
  }, [debouncedCode]);

  return (
    <SandpackThemeProvider theme="auto" style={{ width: '100%' }}>
      <SandpackStack style={{ height: '100vh', margin: 0 }}>
<<<<<<< HEAD
        <StyledFileTabs closableTabs />
        <StyledDiv>
          <ContextMenu targetRef={containerRef}>
            <ContextMenu.Group divider>
              <ContextMenu.Item
                shortcut="Ctrl+F12"
                label="Go to definition"
                onClick={() => editorInstance.current?.getAction('')?.run()}
              />
              <ContextMenu.Item shortcut="Ctrl+Shift+F10" label="Peek definition" />
              <ContextMenu.Item label="Go to type defintion" />
              <ContextMenu.Item shortcut="Shift+Alt+F12" label="Find all references" />
              <ContextMenu.Item label="Peek all references" />
            </ContextMenu.Group>
            <ContextMenu.Group divider>
              <ContextMenu.Item label="Rename symbol" shortcut="F2" />
              <ContextMenu.Item label="Format document" shortcut="Ctrl+Shift+I" />
              <ContextMenu.Item label="Refactor..." />
            </ContextMenu.Group>
            <ContextMenu.Group divider>
              <ContextMenu.Item label="Cut" />
              <ContextMenu.Item label="Copy" />
            </ContextMenu.Group>
            <ContextMenu.Item label="Command palette" shortcut="Ctrl+Shift+P" />
          </ContextMenu>

          <MonacoEditor
            width="100%"
            height="100%"
            language="typescript"
            theme="takaro"
            key={sandpack.activeFile}
            defaultValue={code}
            onMount={(editor, monaco) => {
              containerRef.current = document.querySelector('.monaco-scrollable-element');

              // Force Monaco to reconsider font size
              editor.updateOptions({ fontSize: 13 }); // slightly smaller

              setTimeout(() => {
                editor.updateOptions({ fontSize: 14 }); // back to normal
              }, 100);

              editor.addAction({
                id: 'save',
                label: 'Save File',
                keybindings: [monaco.KeyMod.CtrlCmd | monaco.KeyCode.KeyS],
                contextMenuGroupId: 'navigation',
                contextMenuOrder: 1.5,
                run: () => saveFile({ manual: true, editor, code: editor.getValue() }),
              });

              editor.addAction({
                id: 'my-unique-id',
                label: 'Quick Fix',
                keybindings: [monaco.KeyMod.CtrlCmd | monaco.KeyCode.KeyL],
                contextMenuGroupId: '2_correction',
                contextMenuOrder: 1,
                run: () => editor.getAction('editor.action.quickFix')?.run(),
              });

              // keep this at bottom

              editorInstance.current = editor;

              /*
              const model = editor.getModel()!;
              monaco?.editor.setModelMarkers(model, 'owner', [
                {
                  startLineNumber: 2,
                  startColumn: 1,
                  endLineNumber: 2,
                  endColumn: 5,
                  message: 'Erorr!',
                  severity: monaco.MarkerSeverity.Error,
                },
              ]);
              */
            }}
            onChange={(value) => !readOnly && updateCode(value || '')}
            options={{
              minimap: { enabled: false },
              wordWrap: 'on',
              renderWhitespace: 'none',
              lineNumbers: 'on',
              contextmenu: false,
              'semanticHighlighting.enabled': true,
              tabSize: 2,
              readOnly,
              fontSize: 14,
              glyphMargin: true,
              lineHeight: 22,
              fontFamily: 'Fira Code',
              folding: true,
              renderLineHighlight: 'line',
              fontWeight: '400',
              guides: {
                indentation: true,
                bracketPairs: false,
                bracketPairsHorizontal: true,
                highlightActiveBracketPair: true,
                highlightActiveIndentation: true,
              },
              fontLigatures: false,
              formatOnType: true,
              formatOnPaste: true,
              smoothScrolling: true,
              scrollBeyondLastLine: false,
              rulers: [120],
              autoIndent: 'full',
              autoClosingQuotes: 'always',
              multiCursorModifier: 'alt',
              inlayHints: {
                enabled: 'on',
              },
              autoClosingBrackets: 'always',
              automaticLayout: true,
              links: true,
              lightbulb: {
                enabled: true,
              },
              mouseWheelZoom: true,
              parameterHints: {
                enabled: true,
              },
              showFoldingControls: 'always',
              find: {
                autoFindInSelection: 'always',
              },
              suggest: {
                insertMode: 'replace', // Other option is 'insert'.
                showIcons: true,
                filterGraceful: true,
                showMethods: true,
                showFunctions: true,
                showConstructors: true,
                showFields: true,
                showVariables: true,
                showClasses: true,
                showStructs: true,
                showInterfaces: true,
                showModules: true,
                showProperties: true,
                showEvents: true,
                showOperators: true,
                showUnits: true,
                showValues: true,
                showConstants: true,
                showEnums: true,
                showEnumMembers: true,
                showIssues: true,
                showUsers: true,
                showFolders: true,
                showKeywords: true,
                showColors: true,
                showFiles: true,
                showReferences: true,
                showSnippets: true,
              },
            }}
          />
        </StyledDiv>
=======
        <FileTabs closableTabs />
        <MonacoEditor
          width="100%"
          height="100%"
          language="typescript"
          theme="takaro"
          key={sandpack.activeFile}
          defaultValue={code}
          onChange={(value) => !readOnly && updateCode(value || '')}
          options={{
            minimap: { enabled: false },
            wordWrap: 'on',
            renderWhitespace: 'none',
            lineNumbers: 'on',
            contextmenu: false,
            'semanticHighlighting.enabled': true,
            readOnly,
            fontSize: 14,
            lineHeight: 22,
            fontFamily: 'Fira Code',
            fontWeight: '400',
            fontLigatures: false,
          }}
        />
>>>>>>> 97c89305
      </SandpackStack>
    </SandpackThemeProvider>
  );
};<|MERGE_RESOLUTION|>--- conflicted
+++ resolved
@@ -1,4 +1,3 @@
-<<<<<<< HEAD
 import { FC, useCallback, useEffect, useMemo, useRef } from 'react';
 import {
   FileTabs,
@@ -7,19 +6,11 @@
   useActiveCode,
   useSandpack,
 } from '@codesandbox/sandpack-react';
-=======
-import { FC, useEffect, useMemo } from 'react';
-import { SandpackStack, SandpackThemeProvider, useActiveCode, useSandpack } from '@codesandbox/sandpack-react';
->>>>>>> 97c89305
 import MonacoEditor, { useMonaco } from '@monaco-editor/react';
 import * as mon from 'monaco-editor';
 import { useModule } from 'hooks/useModule';
-<<<<<<< HEAD
-import { useDebounce, styled, ContextMenu } from '@takaro/lib-components';
-=======
 import { useDebounce } from '@takaro/lib-components';
 import { FileTabs } from './FileTabs';
->>>>>>> 97c89305
 import { handleCustomTypes } from './customTypes';
 import { defineTheme } from './theme';
 import { useFunctionUpdate } from 'queries/modules/queries';
@@ -109,8 +100,7 @@
   return (
     <SandpackThemeProvider theme="auto" style={{ width: '100%' }}>
       <SandpackStack style={{ height: '100vh', margin: 0 }}>
-<<<<<<< HEAD
-        <StyledFileTabs closableTabs />
+        <FileTabs closableTabs />
         <StyledDiv>
           <ContextMenu targetRef={containerRef}>
             <ContextMenu.Group divider>
@@ -272,32 +262,6 @@
             }}
           />
         </StyledDiv>
-=======
-        <FileTabs closableTabs />
-        <MonacoEditor
-          width="100%"
-          height="100%"
-          language="typescript"
-          theme="takaro"
-          key={sandpack.activeFile}
-          defaultValue={code}
-          onChange={(value) => !readOnly && updateCode(value || '')}
-          options={{
-            minimap: { enabled: false },
-            wordWrap: 'on',
-            renderWhitespace: 'none',
-            lineNumbers: 'on',
-            contextmenu: false,
-            'semanticHighlighting.enabled': true,
-            readOnly,
-            fontSize: 14,
-            lineHeight: 22,
-            fontFamily: 'Fira Code',
-            fontWeight: '400',
-            fontLigatures: false,
-          }}
-        />
->>>>>>> 97c89305
       </SandpackStack>
     </SandpackThemeProvider>
   );
