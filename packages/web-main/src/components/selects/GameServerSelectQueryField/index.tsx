--- conflicted
+++ resolved
@@ -202,14 +202,11 @@
       {groupByGameServerType &&
         gameServers7d2d.length > 0 &&
         renderOptionGroup(gameServers7d2d, '7 Days to Die', GameServerOutputDTOTypeEnum.Sevendaystodie)}
-<<<<<<< HEAD
       {groupByGameServerType &&
         gameServersGeneric.length > 0 &&
         renderOptionGroup(gameServersGeneric, 'Generic', GameServerOutputDTOTypeEnum.Generic)}
-=======
 
       {!groupByGameServerType && renderOptionGroup(gameServers, 'Servers', GameServerOutputDTOTypeEnum.Mock)}
->>>>>>> 0aab0cef
     </SelectQueryField>
   );
 };