import { SelectField, Tooltip } from '@takaro/lib-components';
import { useGameServers } from 'queries/gameservers';
import { FC } from 'react';
import { GameServerOutputDTO, GameServerOutputDTOTypeEnum } from '@takaro/apiclient';
import { CustomSelectProps } from '..';
import icon7d2d from './7d2d-icon.png';
import iconRust from './rust-icon.png';
import { FaLeaf as TakaroIcon } from 'react-icons/fa';
import { Inner, StatusDot } from './style';

const gameTypeMap = {
  [GameServerOutputDTOTypeEnum.Mock]: { icon: <TakaroIcon /> },
  [GameServerOutputDTOTypeEnum.Rust]: { icon: <img width="5px" height="5px" src={iconRust} /> },
  [GameServerOutputDTOTypeEnum.Sevendaystodie]: { icon: <img width="20px" height="20px" src={icon7d2d} /> },
};

export const GameServerSelect: FC<CustomSelectProps> = ({
  readOnly = false,
  hint,
  name: selectName,
  size,
  loading,
  control,
  disabled,
  inPortal,
  description,
  required,
}) => {
  const { data, isLoading: isLoadingData } = useGameServers({ sortBy: 'type' });

  if (isLoadingData) {
    // TODO: better loading state
    return <div>loading...</div>;
  }

  // flatten pages into a single array
  const gameServers = data?.pages.flatMap((page) => page.data);

  if (!gameServers) {
    return <div>no game servers</div>;
  }

  return (
    <GameServerSelectView
      control={control}
      gameServers={gameServers}
      readOnly={readOnly}
      description={description}
      size={size}
      disabled={disabled}
      inPortal={inPortal}
      hint={hint}
      name={selectName}
      required={required}
      loading={loading}
      label="Game Server"
    />
  );
};

export type GameServerSelectViewProps = CustomSelectProps & { gameServers: GameServerOutputDTO[] };
export const GameServerSelectView: FC<GameServerSelectViewProps> = ({
  control,
  gameServers,
  name: selectName,
  readOnly,
  description,
  size,
  disabled,
  inPortal,
  hint,
  required,
  loading,
  label,
}) => {
  const renderOptionGroup = (groupLabel: string, typeEnum: GameServerOutputDTOTypeEnum) => {
    return (
      <SelectField.OptionGroup label={groupLabel} icon={gameTypeMap[typeEnum].icon}>
        {gameServers.map(({ id, type, name: serverName, reachable }) => {
          if (type !== typeEnum) {
            return null;
          }

          return type === typeEnum ? (
            <SelectField.Option key={`select-${selectName}-${serverName}`} value={id} label={serverName}>
              <Inner>
                <span>{serverName}</span>
                <Tooltip placement="right">
                  <Tooltip.Trigger asChild>
                    <StatusDot isReachable={reachable} />
                  </Tooltip.Trigger>
                  <Tooltip.Content>{reachable ? 'Server online' : 'Server offline'}</Tooltip.Content>
                </Tooltip>
              </Inner>
            </SelectField.Option>
          ) : null;
        })}
      </SelectField.OptionGroup>
    );
  };

  return (
    <SelectField
      control={control}
      name={selectName}
      readOnly={readOnly}
      enableFilter={gameServers.length > 6}
      description={description}
      size={size}
      disabled={disabled}
      inPortal={inPortal}
      hint={hint}
      label={label}
      required={required}
      loading={loading}
      hasMargin={false}
      render={(selectedItems) => {
        if (selectedItems.length === 0) {
          return <p>Select...</p>;
        }
<<<<<<< HEAD
        const selected = gameServers.find((server) => server.id === selectedItems[0].value);

        if (!selected) {
          // TODO: throw sentry error because this should never happen
          return <div>Select...</div>;
=======
        let selected = gameServers.find((server) => server.id === selectedItems[0].value);

        // Couldn't find the selected server, select the first one
        if (!selected) {
          selected = gameServers[0];
>>>>>>> 3e642c64
        }

        return (
          <Inner>
            {gameTypeMap[selected.type].icon}
            {selected.name}
          </Inner>
        );
      }}
    >
      {/* IMPORTANT: make sure the types is ordered alphabetically
      otherwise the selected index will be wrong * since it uses the original array to select.
      */}
      {renderOptionGroup('Mock', GameServerOutputDTOTypeEnum.Mock)}
      {renderOptionGroup('Rust', GameServerOutputDTOTypeEnum.Rust)}
      {renderOptionGroup('7 Days to Die', GameServerOutputDTOTypeEnum.Sevendaystodie)}
    </SelectField>
  );
};<|MERGE_RESOLUTION|>--- conflicted
+++ resolved
@@ -116,21 +116,13 @@
       hasMargin={false}
       render={(selectedItems) => {
         if (selectedItems.length === 0) {
-          return <p>Select...</p>;
+          return <div>Select...</div>;
         }
-<<<<<<< HEAD
         const selected = gameServers.find((server) => server.id === selectedItems[0].value);
 
         if (!selected) {
           // TODO: throw sentry error because this should never happen
           return <div>Select...</div>;
-=======
-        let selected = gameServers.find((server) => server.id === selectedItems[0].value);
-
-        // Couldn't find the selected server, select the first one
-        if (!selected) {
-          selected = gameServers[0];
->>>>>>> 3e642c64
         }
 
         return (
