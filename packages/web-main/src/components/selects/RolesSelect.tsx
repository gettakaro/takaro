--- conflicted
+++ resolved
@@ -63,11 +63,7 @@
         {roles
           .filter((role) => !role.system)
           .map(({ name, id }) => (
-<<<<<<< HEAD
-            <Select.Option key={`select-${name}-option`} value={id}>
-=======
             <SelectField.Option key={`select-${name}`} value={id} label={name}>
->>>>>>> ac71fe23
               <Inner>
                 <span>{name}</span>
               </Inner>
@@ -79,11 +75,7 @@
         {roles
           .filter((role) => role.system)
           .map(({ name, id }) => (
-<<<<<<< HEAD
-            <Select.Option key={`select-${name}-option`} value={id}>
-=======
             <SelectField.Option key={`select-${name}`} value={id} label={name}>
->>>>>>> ac71fe23
               <Inner>
                 <span>{name}</span>
               </Inner>
