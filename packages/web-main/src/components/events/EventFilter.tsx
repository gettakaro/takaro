import { FC } from 'react';
import { useForm } from 'react-hook-form';
import { EventOutputDTOEventNameEnum as EventName } from '@takaro/apiclient';
import { GameServerSelectQueryField, PlayerSelectQueryField, EventNameSelectField } from '../../components/selects';
import { zodResolver } from '@hookform/resolvers/zod';
import { z } from 'zod';
import { DateRangePicker, Button, styled } from '@takaro/lib-components';
<<<<<<< HEAD
import { ModuleSelectQueryField } from 'components/selects/ModuleSelectQueryField';
import { fallback } from '@tanstack/zod-adapter';
=======
import { ModuleSelectQueryField } from '../../components/selects/ModuleSelectQueryField';
>>>>>>> dcc9fdef

const Form = styled.form`
  display: grid;
  grid-template-columns: 1fr 1fr 1fr 1fr auto 0.5fr;
  align-items: center;
  gap: ${({ theme }) => theme.spacing['1']};
`;

interface EventFilterProps {
  initialSelectedValues: {
    playerIds?: string[];
    gameServerIds?: string[];
    eventNames?: EventName[];
    dateRange?: { start?: string; end?: string };
    moduleIds?: string[];
  };
  onSubmit: (data: EventFilterInputs) => void;
  isLoading: boolean;
  isLive?: boolean;
}

export const eventFilterSchema = z.object({
  dateRange: z
    .object({
      start: z.string().optional().catch(undefined),
      end: z.string().optional().catch(undefined),
    })
    .optional()
    .catch(undefined),
  playerIds: fallback(z.array(z.string()), []).optional().default([]),
  gameServerIds: fallback(z.array(z.string()), []).optional().default([]),
  moduleIds: fallback(z.array(z.string()), []).optional().default([]),
  eventNames: fallback(z.array(z.nativeEnum(EventName)), [])
    .optional()
    .default([]),
});
export type EventFilterInputs = z.infer<typeof eventFilterSchema>;

export const EventFilter: FC<EventFilterProps> = ({ initialSelectedValues, onSubmit, isLoading, isLive }) => {
  const { control, handleSubmit, formState } = useForm<EventFilterInputs>({
    mode: 'onSubmit',
    resolver: zodResolver(eventFilterSchema),
    values: {
      dateRange: initialSelectedValues?.dateRange ?? { start: undefined, end: undefined },
      playerIds: initialSelectedValues?.playerIds ?? [],
      gameServerIds: initialSelectedValues.gameServerIds ?? [],
      eventNames: initialSelectedValues.eventNames ?? [],
      moduleIds: initialSelectedValues.moduleIds ?? [],
    },
  });

  return (
    <Form onSubmit={handleSubmit(onSubmit)}>
      <PlayerSelectQueryField
        multiple={true}
        loading={isLoading}
        name="playerIds"
        canClear={true}
        control={control}
        label="Players"
      />
      <GameServerSelectQueryField
        multiple={true}
        name="gameServerIds"
        canClear={true}
        control={control}
        label="Gameservers"
        loading={isLoading}
      />
      <ModuleSelectQueryField multiple={true} name="moduleIds" canClear={true} control={control} loading={isLoading} />
      <EventNameSelectField multiple={true} name="eventNames" canClear={true} control={control} label="Event names" />
      <DateRangePicker
        control={control}
        name="dateRange"
        id="event-daterange-picker"
        disabled={isLive}
        loading={isLoading}
        label="Interval"
      />
      <Button disabled={!formState.isDirty} text="Apply filters" type="submit" fullWidth />
    </Form>
  );
};<|MERGE_RESOLUTION|>--- conflicted
+++ resolved
@@ -5,12 +5,8 @@
 import { zodResolver } from '@hookform/resolvers/zod';
 import { z } from 'zod';
 import { DateRangePicker, Button, styled } from '@takaro/lib-components';
-<<<<<<< HEAD
-import { ModuleSelectQueryField } from 'components/selects/ModuleSelectQueryField';
 import { fallback } from '@tanstack/zod-adapter';
-=======
 import { ModuleSelectQueryField } from '../../components/selects/ModuleSelectQueryField';
->>>>>>> dcc9fdef
 
 const Form = styled.form`
   display: grid;
