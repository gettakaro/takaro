--- conflicted
+++ resolved
@@ -5,7 +5,6 @@
 import { zodResolver } from '@hookform/resolvers/zod';
 import { z } from 'zod';
 import { DateRangePicker, Button, styled } from '@takaro/lib-components';
-import { fallback } from '@tanstack/zod-adapter';
 import { ModuleSelectQueryField } from '../../components/selects/ModuleSelectQueryField';
 import { eventFilterSchema } from './eventFilterSchema';
 
@@ -29,24 +28,6 @@
   isLive?: boolean;
 }
 
-<<<<<<< HEAD
-export const eventFilterSchema = z.object({
-  dateRange: z
-    .object({
-      start: z.string().optional().catch(undefined),
-      end: z.string().optional().catch(undefined),
-    })
-    .optional()
-    .catch(undefined),
-  playerIds: fallback(z.array(z.string()), []).optional().default([]),
-  gameServerIds: fallback(z.array(z.string()), []).optional().default([]),
-  moduleIds: fallback(z.array(z.string()), []).optional().default([]),
-  eventNames: fallback(z.array(z.nativeEnum(EventName)), [])
-    .optional()
-    .default([]),
-});
-=======
->>>>>>> a643aa0a
 export type EventFilterInputs = z.infer<typeof eventFilterSchema>;
 
 export const EventFilter: FC<EventFilterProps> = ({ initialSelectedValues, onSubmit, isLoading, isLive }) => {
