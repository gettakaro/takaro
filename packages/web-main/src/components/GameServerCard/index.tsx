--- conflicted
+++ resolved
@@ -24,11 +24,7 @@
     setOpenDialog(true);
   };
 
-<<<<<<< HEAD
   const handleOnDelete = async () => {
-=======
-  const handleOnDelete = async (_e: MouseEvent) => {
->>>>>>> ba064957
     await mutateAsync({ id });
   };
 
