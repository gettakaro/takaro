import { FC } from 'react';
import { useLocation } from 'react-router-dom';
import { styled, BreadCrumbs } from '@takaro/lib-components';

const Container = styled.header`
  height: 80px;
  padding: ${({ theme }) => {
    return `0 ${theme.spacing[7]}`;
  }};
  display: flex;
  justify-content: space-between;
  align-items: flex-end;
  position: relative;
`;

const Left = styled.div`
  display: flex;
  flex-direction: column;
  align-items: flex-start;
  justify-content: flex-end;
  h2 {
    margin-bottom: ${({ theme }) => theme.spacing['0_5']};
    font-size: ${({ theme }) => theme.fontSize.large};
    text-transform: capitalize;
  }
`;

interface HeaderProps {
  isLoading?: boolean;
  idToNameMap?: Record<string, string>;
}

export const Header: FC<HeaderProps> = ({ isLoading, idToNameMap }) => {
  const location = useLocation();

  return (
    <Container>
      <Left>
        <h2>{location.pathname.split('/')[1] || 'dashboard'}</h2>
        {!isLoading && <BreadCrumbs idToNameMap={idToNameMap} />}
      </Left>
<<<<<<< HEAD
      <Dropdown
        open={openDropdown}
        setOpen={setOpenDropdown}
        renderReference={
          <User role="button">
            <InitialsBlock>{getInitials(userData.name ? userData.name : 'u u')}</InitialsBlock>
            <Name>
              <h4>{userData.name ? userData.name : 'unknown user'}</h4>
              <p>{userData.email ? userData.email : 'unknown email'}</p>
            </Name>
          </User>
        }
        renderFloating={
          <MenuList>
            <MenuList.Item onClick={() => navigate(PATHS.auth.profile())}>
              <InnerItem>
                <ProfileIcon /> Profile
              </InnerItem>
            </MenuList.Item>
            <MenuList.Item onClick={async () => await logOut()}>
              <InnerItem>
                <LogoutIcon /> Logout
              </InnerItem>
            </MenuList.Item>
          </MenuList>
        }
      />
=======
>>>>>>> 4e15e208
    </Container>
  );
};<|MERGE_RESOLUTION|>--- conflicted
+++ resolved
@@ -39,36 +39,6 @@
         <h2>{location.pathname.split('/')[1] || 'dashboard'}</h2>
         {!isLoading && <BreadCrumbs idToNameMap={idToNameMap} />}
       </Left>
-<<<<<<< HEAD
-      <Dropdown
-        open={openDropdown}
-        setOpen={setOpenDropdown}
-        renderReference={
-          <User role="button">
-            <InitialsBlock>{getInitials(userData.name ? userData.name : 'u u')}</InitialsBlock>
-            <Name>
-              <h4>{userData.name ? userData.name : 'unknown user'}</h4>
-              <p>{userData.email ? userData.email : 'unknown email'}</p>
-            </Name>
-          </User>
-        }
-        renderFloating={
-          <MenuList>
-            <MenuList.Item onClick={() => navigate(PATHS.auth.profile())}>
-              <InnerItem>
-                <ProfileIcon /> Profile
-              </InnerItem>
-            </MenuList.Item>
-            <MenuList.Item onClick={async () => await logOut()}>
-              <InnerItem>
-                <LogoutIcon /> Logout
-              </InnerItem>
-            </MenuList.Item>
-          </MenuList>
-        }
-      />
-=======
->>>>>>> 4e15e208
     </Container>
   );
 };