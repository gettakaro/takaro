--- conflicted
+++ resolved
@@ -153,27 +153,22 @@
                       <Dropdown.Menu.Group label="Actions">
                         <PermissionsGuard requiredPermissions={[[PERMISSIONS.ManageModules]]}>
                           <Dropdown.Menu.Item icon={<ViewIcon />} onClick={handleOnViewClick} label="View module" />
-<<<<<<< HEAD
-                          <Dropdown.Menu.Item icon={<EditIcon />} onClick={handleOnEditClick} label="Edit module" />
+                          <Dropdown.Menu.Item
+                            icon={<EditIcon />}
+                            onClick={handleOnEditBuilderClick}
+                            label="Edit module (builder)"
+                          />
+                          <Dropdown.Menu.Item
+                            icon={<EditIcon />}
+                            onClick={handleOnEditManualClick}
+                            label="Edit module (manual)"
+                          />
                           <Dropdown.Menu.Item
                             icon={<CopyIcon />}
                             onClick={handleOnCopyClick}
                             label="Copy module"
                             disabled={!canCopyModule}
                           />
-=======
-                          <Dropdown.Menu.Item
-                            icon={<EditIcon />}
-                            onClick={handleOnEditBuilderClick}
-                            label="Edit module (builder)"
-                          />
-                          <Dropdown.Menu.Item
-                            icon={<EditIcon />}
-                            onClick={handleOnEditManualClick}
-                            label="Edit module (manual)"
-                          />
-                          <Dropdown.Menu.Item icon={<CopyIcon />} onClick={handleOnCopyClick} label="Copy module" />
->>>>>>> a643aa0a
                           <Dropdown.Menu.Item icon={<TagIcon />} onClick={handleOnTagClick} label="Tag module" />
                           <Dropdown.Menu.Item
                             icon={<CopyIcon />}
