--- conflicted
+++ resolved
@@ -132,17 +132,13 @@
                     {mod.builtin && (
                       <Dropdown.Menu.Group label="Actions">
                         <Dropdown.Menu.Item icon={<ViewIcon />} onClick={handleOnViewClick} label="View module" />
-<<<<<<< HEAD
                         <Dropdown.Menu.Item
                           icon={<CopyIcon />}
                           onClick={handleOnCopyClick}
                           label="Copy module"
                           disabled={!canCopyModule}
                         />
-=======
-                        <Dropdown.Menu.Item icon={<CopyIcon />} onClick={handleOnCopyClick} label="Copy module" />
                         <Dropdown.Menu.Item icon={<CopyIcon />} onClick={handleOnCopyIdClick} label="Copy module id" />
->>>>>>> dcc9fdef
                       </Dropdown.Menu.Group>
                     )}
                     {!mod.builtin && (
