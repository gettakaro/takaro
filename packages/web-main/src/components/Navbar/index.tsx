--- conflicted
+++ resolved
@@ -101,19 +101,8 @@
         </span>
       </NavLink>
     </div>
-<<<<<<< HEAD
-  );
-
-  useEffect(() => {
-    // If there is no selectedGameServerId, select the first one.
-    if (selectedGameServerId === '' && data && data.pages[0].data.length > 0) {
-      setSelectedGameServerId(data.pages[0].data[0].id);
-    }
-  }, [selectedGameServerId, data]);
-=======
   </PermissionsGuard>
 );
->>>>>>> 6e641774
 
 export const Navbar: FC = () => {
   const hasReadGameServerPermission = useHasPermission([PERMISSIONS.READ_GAMESERVERS]);
