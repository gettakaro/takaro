--- conflicted
+++ resolved
@@ -63,19 +63,12 @@
     setValue('gameServerId', serverId);
   }, [serverId]);
 
-<<<<<<< HEAD
-  // if there is there < 1 server, don't show the dropdown
-  if (!data || !gameServers || (gameServers && gameServers.length <= 1)) {
-    return null;
-  }
-=======
   if (gameServers && gameServers.length === 1 && (selectedGameServerId === '' || selectedGameServerId === undefined)) {
     setSelectedGameServerId(gameServers[0].id);
   }
 
   // if there is there is only 1 server, don't show the dropdown
   if (!data || !gameServers || (gameServers && gameServers.length === 1)) return null;
->>>>>>> b08e8494
 
   return <GameServerSelect loading={isLoading} control={control} name="gameServerId" />;
 };