import { useConfig } from 'hooks/useConfig';
import { Configuration, FrontendApi } from '@ory/client';
import { useQuery } from '@tanstack/react-query';
import { UserOutputDTO, UserOutputWithRolesDTO } from '@takaro/apiclient';
import { useCallback } from 'react';
import { useNavigate } from 'react-router-dom';
import { AxiosError } from 'axios';
import { TakaroConfig } from 'context/configContext';
import { useApiClient } from './useApiClient';

let cachedClient: FrontendApi | null = null;

export interface IAuthContext {
  logIn: (email: string, password: string, redirect?: string) => Promise<UserOutputDTO>;
  logOut: () => Promise<boolean>;
  getSession: () => Promise<UserOutputDTO>;
}

const createClient = (config: TakaroConfig) => {
  return new FrontendApi(
    new Configuration({
      basePath: config.oryUrl,
      baseOptions: {
        withCredentials: true,
      },
    })
  );
};

export function useAuth() {
  const config = useConfig();
  const apiClient = useApiClient();
  const {
    data: sessionData,
    isLoading,
    isError,
    error,
  } = useQuery<UserOutputWithRolesDTO, AxiosError<UserOutputWithRolesDTO>>({
    queryKey: ['session'],
    queryFn: async () =>
      (
        await apiClient.user.userControllerMe({
          headers: {
            'Cache-Control': 'no-cache',
          },
        })
      ).data.data,
    cacheTime: 0,
  });

  if (!cachedClient) {
    cachedClient = createClient(config);
  }

<<<<<<< HEAD
  async function logOut(returnTo?: string): Promise<void> {
    if (!cachedClient) cachedClient = createClient(config);
    const logoutFlowRes = await cachedClient.createBrowserLogoutFlow({
      ...(returnTo ? { returnTo } : {}),
    });
    cachedClient = null;
    window.location.href = logoutFlowRes.data.logout_url;
    console.log('logout', logoutFlowRes);
=======
  async function logOut(): Promise<void> {
    if (!cachedClient) cachedClient = createClient(config);
    const logoutFlowRes = await cachedClient.createBrowserLogoutFlow();
    cachedClient = null;
    window.location.href = logoutFlowRes.data.logout_url;
>>>>>>> 9c07c308
    return Promise.resolve();
  }

  /**
   * @param getFlow - Should be function to load a flow make it visible (Login.getFlow)
   * @param setFlow - Update flow data to view (Login.setFlow)
   * @param defaultNav - Default navigate target for errors
   * @param fatalToDash - When true and error can not be handled, then redirect to dashboard, else rethrow error
   */
  const oryError = (
    getFlow: ((flowId: string) => Promise<void | AxiosError>) | undefined,
    // eslint-disable-next-line @typescript-eslint/no-explicit-any
    setFlow: React.Dispatch<React.SetStateAction<any>> | undefined,
    defaultNav: string | undefined,
    fatalToDash = false
  ) => {
    const navigate = useNavigate();

    return useCallback(
      (error: AxiosError<any>): Promise<AxiosError | void> => {
        const responseData = error.response?.data || ({} as any);

        switch (error.response?.status) {
          case 400: {
            if (error.response.data?.error?.id === 'session_already_available') {
              console.warn('sdkError 400: `session_already_available`. Navigate to /');
              navigate('/', { replace: true });
              return Promise.resolve();
            }
            // the request could contain invalid parameters which would set error messages in the flow
            if (setFlow !== undefined) {
              console.warn('sdkError 400: update flow data');
              setFlow(responseData);
              return Promise.resolve();
            }
            break;
          }
          case 401: {
            console.warn('sdkError 401: Navigate to /login');
            navigate('/login', { replace: true });
            return Promise.resolve();
          }
          case 403: {
            // the user might have a session, but would require 2FA (Two-Factor Authentication)
            if (responseData.error?.id === 'session_aal2_required') {
              navigate('/login?aal2=true', { replace: true });
              return Promise.resolve();
            }

            if (responseData.error?.id === 'session_refresh_required' && responseData.redirect_browser_to) {
              console.warn('sdkError 403: Redirect browser to');
              window.location = responseData.redirect_browser_to;
              return Promise.resolve();
            }
            break;
          }
          case 404: {
            if (defaultNav !== undefined) {
              console.warn('sdkError 404: Navigate to Error');
              const errorMsg = {
                data: error.response?.data || error,
                status: error.response?.status,
                statusText: error.response?.statusText,
                url: window.location.href,
              };

              navigate(`/error?error=${encodeURIComponent(JSON.stringify(errorMsg))}`, {
                replace: true,
              });
              return Promise.resolve();
            }
            break;
          }
          case 410: {
            if (getFlow !== undefined && responseData.use_flow_id !== undefined) {
              console.warn('sdkError 410: Update flow');
              return getFlow(responseData.use_flow_id).catch((error) => {
                // Something went seriously wrong - log and redirect to defaultNav if possible
                console.error(error);

                if (defaultNav !== undefined) {
                  navigate(defaultNav, { replace: true });
                } else {
                  // Rethrow error when can't navigate and let caller handle
                  throw error;
                }
              });
            } else if (defaultNav !== undefined) {
              console.warn('sdkError 410: Navigate to', defaultNav);
              navigate(defaultNav, { replace: true });
              return Promise.resolve();
            }
            break;
          }
          case 422: {
            if (responseData.redirect_browser_to !== undefined) {
              const currentUrl = new URL(window.location.href);
              const redirect = new URL(
                responseData.redirect_browser_to,
                // need to add the base url since the `redirect_browser_to` is a relative url with no hostname
                window.location.origin
              );

              // Path has changed
              if (currentUrl.pathname !== redirect.pathname) {
                console.warn('sdkError 422: Update path');
                // remove /ui prefix from the path in case it is present (not setup correctly inside the project config)
                // since this is an SPA we don't need to redirect to the Account Experience.
                redirect.pathname = redirect.pathname.replace('/ui', '');
                navigate(redirect.pathname + redirect.search, {
                  replace: true,
                });
                return Promise.resolve();
              }

              // for webauthn we need to reload the flow
              const flowId = redirect.searchParams.get('flow');

              if (flowId != null && getFlow !== undefined) {
                // get new flow data based on the flow id in the redirect url
                console.warn('sdkError 422: Update flow');
                return getFlow(flowId).catch((error) => {
                  // Something went seriously wrong - log and redirect to defaultNav if possible
                  console.error(error);

                  if (defaultNav !== undefined) {
                    navigate(defaultNav, { replace: true });
                  } else {
                    // Rethrow error when can't navigate and let caller handle
                    throw error;
                  }
                });
              } else {
                console.warn('sdkError 422: Redirect browser to');
                window.location = responseData.redirect_browser_to;
                return Promise.resolve();
              }
            }
          }
        }

        console.error(error);

        if (fatalToDash) {
          console.warn('sdkError: fatal error redirect to dashboard');
          navigate('/', { replace: true });
          return Promise.resolve();
        }

        throw error;
      },
      [navigate, getFlow]
    );
  };

  return {
    logOut,
    session: sessionData,
    isSessionError: isError,
    isLoadingSession: isLoading,
    sessionError: error,
    oryClient: cachedClient,
    oryError,
  };
}<|MERGE_RESOLUTION|>--- conflicted
+++ resolved
@@ -52,7 +52,6 @@
     cachedClient = createClient(config);
   }
 
-<<<<<<< HEAD
   async function logOut(returnTo?: string): Promise<void> {
     if (!cachedClient) cachedClient = createClient(config);
     const logoutFlowRes = await cachedClient.createBrowserLogoutFlow({
@@ -60,14 +59,6 @@
     });
     cachedClient = null;
     window.location.href = logoutFlowRes.data.logout_url;
-    console.log('logout', logoutFlowRes);
-=======
-  async function logOut(): Promise<void> {
-    if (!cachedClient) cachedClient = createClient(config);
-    const logoutFlowRes = await cachedClient.createBrowserLogoutFlow();
-    cachedClient = null;
-    window.location.href = logoutFlowRes.data.logout_url;
->>>>>>> 9c07c308
     return Promise.resolve();
   }
 
