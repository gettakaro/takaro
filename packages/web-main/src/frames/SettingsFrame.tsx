--- conflicted
+++ resolved
@@ -19,13 +19,8 @@
       to: PATHS.settings.GameServerSettings(),
     },
     {
-<<<<<<< HEAD
-      text: 'Connections',
-      to: PATHS.settings.connections(),
-=======
       text: 'Discord',
-      to: PATHS.settings.discordSettings,
->>>>>>> 2e7408ee
+      to: PATHS.settings.discordSettings(),
     },
   ];
 
