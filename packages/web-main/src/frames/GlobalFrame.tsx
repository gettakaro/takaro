--- conflicted
+++ resolved
@@ -10,12 +10,9 @@
   AiOutlineFunction as ModulesIcon,
   AiOutlineDatabase as GameServersIcon,
   AiOutlineIdcard as PlayersIcon,
-<<<<<<< HEAD
   AiOutlineUsergroupAdd as RolesIcon,
-=======
   AiOutlineUser as UsersIcon,
   AiOutlineEdit as VariablesIcon,
->>>>>>> add0436a
 } from 'react-icons/ai';
 import { NavbarLink } from 'components/Navbar';
 import { PATHS } from 'paths';
@@ -39,55 +36,6 @@
   overflow-y: auto;
 `;
 
-<<<<<<< HEAD
-export const GlobalFrame: FC = () => {
-  const links: NavbarLink[] = [
-    {
-      label: 'Dashboard',
-      path: PATHS.home(),
-      icon: <DashboardIcon />,
-    },
-    {
-      label: 'Servers',
-      path: PATHS.gameServers.overview(),
-      icon: <GameServersIcon />,
-    },
-    {
-      label: 'Roles',
-      path: PATHS.roles.overview(),
-      icon: <RolesIcon />,
-    },
-    {
-      label: 'Players',
-      path: PATHS.players(),
-      icon: <PlayersIcon />,
-    },
-    /*
-    {
-      label: 'Users',
-      path: PATHS.users(),
-      icon: <UsersIcon />,
-    },
-    */
-    {
-      label: 'Modules',
-      path: PATHS.moduleDefinitions(),
-      icon: <ModulesIcon />,
-    },
-    {
-      label: 'Settings',
-      path: PATHS.settings.overview(),
-      icon: <SettingsIcon />,
-      end: false,
-    },
-    {
-      label: 'Documentation',
-      path: 'https://docs.takaro.io',
-      icon: <DocumentationIcon />,
-      external: true,
-    },
-  ];
-=======
 const links: NavbarLink[] = [
   {
     label: 'Dashboard',
@@ -110,6 +58,11 @@
     icon: <UsersIcon />,
   },
   {
+    label: 'Roles',
+    path: PATHS.roles.overview(),
+    icon: <RolesIcon />,
+  },
+  {
     label: 'Modules',
     path: PATHS.moduleDefinitions(),
     icon: <ModulesIcon />,
@@ -126,7 +79,6 @@
     end: false,
   },
 ];
->>>>>>> add0436a
 
 export const GlobalFrame: FC = () => {
   return (
