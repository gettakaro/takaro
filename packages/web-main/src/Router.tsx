--- conflicted
+++ resolved
@@ -58,13 +58,8 @@
             path={PATHS.settings.GameServerSettings()}
           />
           <Route
-<<<<<<< HEAD
-            element={<ConnectionSettings />}
-            path={PATHS.settings.connections()}
-=======
             element={<DiscordSettings />}
-            path={PATHS.settings.discordSettings}
->>>>>>> 2e7408ee
+            path={PATHS.settings.discordSettings()}
           />
         </Route>
         <Route element={<GameServers />} path="/server/" />
