import { FC, lazy, Suspense } from 'react';
import { Routes, Route, BrowserRouter } from 'react-router-dom';

import { Error404, LoadingPage } from '@takaro/lib-components';
import { AnimatePresence } from 'framer-motion';
import Dashboard from 'pages/Dashboard';
import { PATHS } from 'paths';
import { AuthenticatedRoute } from 'components/AuthenticatedRoute';
import {
  AiOutlineBook,
  AiOutlineMenu,
  AiOutlineWifi,
  AiOutlineShop,
} from 'react-icons/ai';
import GameServers from 'pages/GameServers';
import AddGameServer from 'pages/AddGameServer';
import Players from 'pages/Players';
<<<<<<< HEAD
import { Studio } from 'pages/studio';
=======
>>>>>>> f7a4b5e1
import GameServerDashboard from 'pages/GameserverDashboard';
import { Modules } from 'pages/Modules';

// Lazy load pages
const LogIn = lazy(() => import('./pages/LogIn'));
const Settings = lazy(() => import('./pages/Settings'));

// TODO: Eventually set this to the correct pages.
const error404Pages = [
  {
    icon: <AiOutlineBook />,
    title: 'Documentation',
    description: 'Learn how to integrate our tools with your app',
    to: '',
  },
  {
    icon: <AiOutlineMenu />,
    title: 'Api reference',
    description: 'A complete API reference for our libraries',
    to: '',
  },
  {
    icon: <AiOutlineWifi />,
    title: 'Guides',
    description: 'Installation guides that cover popular setups',
    to: '',
  },
  {
    icon: <AiOutlineShop />,
    title: 'Blog',
    description: 'Read our latest news and articles',
    to: '',
  },
];

export const Router: FC = () => (
  <BrowserRouter>
    <AnimatePresence exitBeforeEnter>
      <Suspense fallback={<LoadingPage />}>
        <Routes>
          <Route
            element={<AuthenticatedRoute frame="dashboard" />}
            path={PATHS.home}
          >
            <Route element={<Dashboard />} path={PATHS.home} />
            <Route element={<Settings />} path={PATHS.settings} />
            <Route element={<Settings />} path={PATHS.settingsGameserver} />
            <Route
              element={<GameServers />}
              path={PATHS.gameServers.overview}
            />
            <Route
              element={<GameServerDashboard />}
              path={PATHS.gameServers.dashboard}
            />
            <Route
              element={<AddGameServer />}
              path={PATHS.gameServers.create}
            />
            <Route
              element={<AddGameServer />}
              path={PATHS.gameServers.update}
            />
<<<<<<< HEAD
            <Route element={<Modules />} path={PATHS.modules.overview} />

=======
            <Route element={<Modules />} path={PATHS.modules} />
>>>>>>> f7a4b5e1
            <Route element={<Players />} path={PATHS.players} />
          </Route>

          <Route element={<AuthenticatedRoute frame="studio" />}>
            <Route element={<Studio />} path={PATHS.studio.module} />
          </Route>
          <Route element={<LogIn />} path={PATHS.login} />

          {/* Page not found matches with everything => should stay at bottom */}
          <Route
            element={<Error404 pages={error404Pages} homeRoute={PATHS.home} />}
            path="*"
          />
        </Routes>
      </Suspense>
    </AnimatePresence>
  </BrowserRouter>
);<|MERGE_RESOLUTION|>--- conflicted
+++ resolved
@@ -15,10 +15,7 @@
 import GameServers from 'pages/GameServers';
 import AddGameServer from 'pages/AddGameServer';
 import Players from 'pages/Players';
-<<<<<<< HEAD
 import { Studio } from 'pages/studio';
-=======
->>>>>>> f7a4b5e1
 import GameServerDashboard from 'pages/GameserverDashboard';
 import { Modules } from 'pages/Modules';
 
@@ -82,12 +79,7 @@
               element={<AddGameServer />}
               path={PATHS.gameServers.update}
             />
-<<<<<<< HEAD
             <Route element={<Modules />} path={PATHS.modules.overview} />
-
-=======
-            <Route element={<Modules />} path={PATHS.modules} />
->>>>>>> f7a4b5e1
             <Route element={<Players />} path={PATHS.players} />
           </Route>
 
