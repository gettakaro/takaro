--- conflicted
+++ resolved
@@ -13,11 +13,7 @@
 export { Console } from './Console';
 export type { ConsoleProps, Message } from './Console';
 
-<<<<<<< HEAD
-export { Drawer } from './Drawer';
-
 export { InfiniteScroll } from './InfiniteScroll';
 export type { InfiniteScrollProps } from './InfiniteScroll';
-=======
-export { Drawer, DrawerSkeleton } from './Drawer';
->>>>>>> de0cc388
+
+export { Drawer, DrawerSkeleton } from './Drawer';