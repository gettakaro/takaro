--- conflicted
+++ resolved
@@ -16,13 +16,8 @@
   ColumnPinningState,
   RowSelectionState,
 } from '@tanstack/react-table';
-<<<<<<< HEAD
-import { Wrapper, StyledTable, Header, PaginationContainer, Flex } from './style';
+import { Wrapper, StyledTable, Toolbar, PaginationContainer, Flex } from './style';
 import { Empty, ToggleButtonGroup } from '../../../components';
-=======
-import { Wrapper, StyledTable, Toolbar, PaginationContainer, Flex } from './style';
-import { ToggleButtonGroup } from '../../../components';
->>>>>>> eb52c70e
 import { AiOutlinePicCenter as RelaxedDensityIcon, AiOutlinePicRight as TightDensityIcon } from 'react-icons/ai';
 import { ColumnHeader, ColumnVisibility, Filter, Pagination } from './subcomponents';
 import { ColumnFilter, PageOptions } from '../../../hooks/useTableActions';
