import React, { FC, useEffect } from 'react';
import { Meta, StoryFn } from '@storybook/react';

import { Table, TableProps } from '.';
import { createColumnHelper } from '@tanstack/react-table';
import { Chip } from '../../../components';
import { useTableActions } from '../../../hooks';

type User = {
  firstName: string;
  lastName: string;
  age: number;
  visits: number;
  status: string;
  progress: number;
};

const data: User[] = [
  {
    firstName: 'John',
    lastName: 'Doe',
    age: 32,
    visits: 32,
    status: 'complicated',
    progress: 66,
  },
  {
    firstName: 'Jane',
    lastName: 'Doe',
    age: 30,
    visits: 30,
    status: 'single',
    progress: 100,
  },
  {
    firstName: 'Sam',
    lastName: 'Doe',
    age: 28,
    visits: 28,
    status: 'married',
    progress: 0,
  },
  {
    firstName: 'Sally',
    lastName: 'Doe',
    age: 26,
    visits: 26,
    status: 'single',
    progress: 100,
  },
  {
    firstName: 'Bob',
    lastName: 'Doe',
    age: 24,
    visits: 24,
    status: 'single',
    progress: 100,
  },
  {
    firstName: 'Barbara',
    lastName: 'Doe',
    age: 22,
    visits: 22,
    status: 'single',
    progress: 100,
  },
];

const columnHelper = createColumnHelper<User>();
const columns = [
  columnHelper.accessor('firstName', {
    id: 'firstName',
    header: 'First Name',
    cell: (info) => info.getValue(),
  }),
  columnHelper.accessor('lastName', {
    id: 'lastName',
    header: 'Last Name',
    cell: (info) => <i>{info.getValue()}</i>,
  }),
  columnHelper.accessor('age', {
    id: 'age',
    header: 'Age',
    cell: (info) => info.renderValue(),
  }),
  columnHelper.accessor('visits', {
    id: 'visits',
    header: 'Visits',
  }),
  columnHelper.accessor('status', {
    id: 'status',
    header: 'Status',
    cell: (info) => (
      <Chip variant="outline" color="primary" label={info.getValue()} />
    ),
  }),
  columnHelper.accessor('progress', {
    id: 'progress',
    header: 'Profile Progress',
  }),
];

export default {
<<<<<<< HEAD
  title: 'data/Table',
=======
  title: 'Data/Table',
>>>>>>> 115e1563
  component: Table,
  args: {
    sort: false,
    refetching: true,
  },
} as Meta<TableProps<User>>;

const Users: FC<TableProps<User>> = (props) => {
  const { pagination } = useTableActions<User>();

  useEffect(() => {
    pagination.setPaginationState({
      ...pagination.paginationState,
      pageSize: 1,
    });
  }, []);

  return (
    <Table
      data={data}
      columns={columns}
      refetch={async () => {}}
      refetching={props.refetching}
      pagination={{
        ...pagination,
        pageCount: 20,
        total: 10,
      }}
    />
  );
};

export const TableExample: StoryFn<TableProps<User>> = (args) => (
  <Users {...args} />
);<|MERGE_RESOLUTION|>--- conflicted
+++ resolved
@@ -101,11 +101,7 @@
 ];
 
 export default {
-<<<<<<< HEAD
-  title: 'data/Table',
-=======
   title: 'Data/Table',
->>>>>>> 115e1563
   component: Table,
   args: {
     sort: false,
