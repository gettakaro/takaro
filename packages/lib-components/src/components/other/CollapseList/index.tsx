--- conflicted
+++ resolved
@@ -41,20 +41,12 @@
   }
 `;
 
-<<<<<<< HEAD
-const Item: FC<PropsWithChildren<ItemProps>> = ({ collapsed = false, title, children }) => {
-=======
 const Item: FC<PropsWithChildren<ItemProps>> = ({ collapsed = false, title, children, description }) => {
->>>>>>> cf95aea6
   const [isCollapsed, setIsCollapsed] = useState(collapsed);
   const theme = useTheme();
 
   return (
-<<<<<<< HEAD
     <div style={{ width: '100%' }} role="treeitem">
-=======
-    <div style={{ width: '100%' }}>
->>>>>>> cf95aea6
       <Header isCollapsed={isCollapsed} onClick={() => setIsCollapsed((prev) => !prev)}>
         <h3>{title}</h3>
         <ArrowUp size={18} />
