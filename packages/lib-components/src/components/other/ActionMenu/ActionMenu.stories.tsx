<<<<<<< HEAD
import { Meta, Story } from '@storybook/react';
import { Action, ActionMenu, ActionMenuProps } from '.';
import { createRef, useEffect, useState } from 'react';
=======
import { Meta, StoryFn } from '@storybook/react';
import { ActionMenu, ActionMenuProps } from '.';
import { AiOutlineShopping as ShoppingCartIcon } from 'react-icons/ai';
import { createRef, useState } from 'react';
import { usePopper } from 'react-popper';
>>>>>>> 21abf49c
import { styled } from '../../../styled';
import { useOutsideAlerter } from '../../../hooks';
import { useFloating } from '@floating-ui/react-dom';

export default {
  title: 'Other/ActionMenu',
  component: ActionMenu
} as Meta<ActionMenuProps>;

const Reference = styled.div`
  width: 200px;
  margin: 0 auto;
  background-color: orange;
`;
const ParentContainer = styled.div`
  background-color: ${({ theme }) => theme.colors.background};
  width: 50%;
  margin: 0 auto;
  height: 30vh;
`;

export const Default: StoryFn<ActionMenuProps> = () => {
  const [visible, setVisible] = useState(false);
  const { x, y, reference, floating, strategy } = useFloating();
  const [selected, setSelected] = useState<number>(0);

  const parentRef = createRef<HTMLDivElement>();
  useOutsideAlerter(parentRef, () => {
    setVisible(false);
  });

  useEffect(() => {
    setVisible(false);
  }, [selected]);

  return (
    <>
      If you click outside of the gray parent component the popup will be closed.
      The popup is positioned based on the reference element.
      <ParentContainer ref={parentRef}>
        <Reference onClick={() => setVisible(true)} ref={reference}>
          reference element
        </Reference>
        {visible && (
          <ActionMenu
            selectedState={[selected, setSelected]}
            attributes={{ x, y, strategy }}
            ref={floating}
          >
            <Action onClick={() => { console.log('action 1 fired'); }} text="action 1">action 1</Action>
            <Action onClick={() => { console.log('action 2 fired'); }} text="action 2">action 2</Action>
            <Action onClick={() => { console.log('action 3 fired'); }} text="action 3">action 3</Action>
            <Action onClick={() => { console.log('action 4 fired'); }} text="action 4">action 4</Action>
          </ActionMenu>
        )}
      </ParentContainer>
    </>
  );
};<|MERGE_RESOLUTION|>--- conflicted
+++ resolved
@@ -1,14 +1,6 @@
-<<<<<<< HEAD
-import { Meta, Story } from '@storybook/react';
+import { Meta, StoryFn } from '@storybook/react';
 import { Action, ActionMenu, ActionMenuProps } from '.';
 import { createRef, useEffect, useState } from 'react';
-=======
-import { Meta, StoryFn } from '@storybook/react';
-import { ActionMenu, ActionMenuProps } from '.';
-import { AiOutlineShopping as ShoppingCartIcon } from 'react-icons/ai';
-import { createRef, useState } from 'react';
-import { usePopper } from 'react-popper';
->>>>>>> 21abf49c
 import { styled } from '../../../styled';
 import { useOutsideAlerter } from '../../../hooks';
 import { useFloating } from '@floating-ui/react-dom';
