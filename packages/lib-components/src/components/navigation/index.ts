--- conflicted
+++ resolved
@@ -12,8 +12,5 @@
 export { IconNav } from './IconNav';
 export type { IconNavProps } from './IconNav';
 
-<<<<<<< HEAD
 export { BreadCrumbs } from './BreadCrumbs';
-=======
-export { MenuList } from './MenuList';
->>>>>>> b98af137
+export { MenuList } from './MenuList';