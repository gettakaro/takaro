import { styled } from '../../../styled';
import { motion } from 'framer-motion';
import { HorizontalNavVariant } from '.';

export const NavBar = styled.nav<{ variant: HorizontalNavVariant }>`
  display: flex;
  position: relative;
  flex-direction: row;
  gap: ${({ theme }) => theme.spacing[1]};

  ${({ variant, theme }) => {
    switch (variant) {
      case 'block':
        return `
          background-color: ${theme.colors.backgroundAlt}; 
          width: fit-content;
          padding: ${theme.spacing['0_75']} ${theme.spacing['0_75']};
          border-radius: ${theme.borderRadius.medium};
        `;
      case 'underline':
        return `
          border-bottom: 1px solid ${theme.colors.backgroundAccent};
          width: 100%;
          padding-bottom: ${theme.spacing['0_75']};
        `;
    }
  }}

  a {
    position: relative;
    ${({ variant, theme }) => {
      switch (variant) {
        case 'block':
          return `
            font-size: ${theme.fontSize.mediumLarge};
            font-weight: bold;
            padding: ${theme.spacing['0_75']};
          `;
        case 'underline':
          return `
            font-weight: 500;
            padding: 0 ${theme.spacing['0_75']};
          `;
      }
    }}
    border-radius: ${({ theme }) => theme.borderRadius.small};
<<<<<<< HEAD
    color: ${({ theme }) => theme.colors.textAlt};
=======
    text-color: ${({ theme }) => theme.colors.textAlt};
    font-weight: ${({ variant }) => (variant === 'block' ? 'bold' : 'normal')};
    font-size: ${({ theme }) => theme.fontSize.medium};
>>>>>>> a9f7efcb

    &.active {
      color: ${({ theme }) => theme.colors.text};
    }

    span {
      position: relative;
      z-index: 10;
    }
  }
`;

export const Underline = styled(motion.div)`
  position: absolute;
  bottom: -${({ theme }) => theme.spacing['0_75']};
  left: 0px;
  display: block;
  height: 1px;
  background-color: ${({ theme }) => theme.colors.primary};
  content: '';
  width: 100%;
`;

export const Block = styled(motion.div)`
  position: absolute;
  top: 0;
  left: 0px;
  z-index: 1;
  display: block;
  height: 100%;
  background-color: ${({ theme }) => theme.colors.background};
  border-radius: ${({ theme }) => theme.borderRadius.medium};
  content: '';
  width: 100%;
`;<|MERGE_RESOLUTION|>--- conflicted
+++ resolved
@@ -32,7 +32,6 @@
       switch (variant) {
         case 'block':
           return `
-            font-size: ${theme.fontSize.mediumLarge};
             font-weight: bold;
             padding: ${theme.spacing['0_75']};
           `;
@@ -44,13 +43,8 @@
       }
     }}
     border-radius: ${({ theme }) => theme.borderRadius.small};
-<<<<<<< HEAD
-    color: ${({ theme }) => theme.colors.textAlt};
-=======
     text-color: ${({ theme }) => theme.colors.textAlt};
-    font-weight: ${({ variant }) => (variant === 'block' ? 'bold' : 'normal')};
     font-size: ${({ theme }) => theme.fontSize.medium};
->>>>>>> a9f7efcb
 
     &.active {
       color: ${({ theme }) => theme.colors.text};
