import React, { useMemo } from 'react';
import { styled } from '../../../styled';
import { Meta, StoryFn } from '@storybook/react';
import { EditableFieldProps, EditableField } from '.';
import { useForm } from 'react-hook-form';
import * as yup from 'yup';
import { useValidationSchema } from '../../../hooks';

export default {
  title: 'Inputs/EditableField',
  component: EditableField,
  args: {
    disabled: false,
    isEditing: false,
    value: 'I am the text, double click me',
    required: true,
    label: 'label',
<<<<<<< HEAD
    allowEmpty: false,
=======
>>>>>>> f7a4b5e1
  },
} as Meta<EditableFieldProps>;

const Container = styled.div`
  width: 50%;

  input {
    width: 100%;
  }
`;

export const Default: StoryFn<EditableFieldProps> = (args) => {
<<<<<<< HEAD
  const [value, setValue] = React.useState('');
=======
  type FormFields = {
    editableField: string;
  };

  const validationSchema = useMemo(
    () =>
      yup.object<Record<keyof FormFields, yup.AnySchema>>({
        editableField: yup
          .string()
          .min(12)
          .required('This is a required field'),
      }),
    []
  );

  const { control } = useForm<FormFields>({
    resolver: useValidationSchema(validationSchema),
    mode: 'all',
  });
>>>>>>> f7a4b5e1

  return (
    <Container>
      <EditableField
        name="editableField"
<<<<<<< HEAD
        allowEmpty={args.allowEmpty}
        isEditing={args.isEditing}
        disabled={args.disabled}
        required={args.required}
        value={args.value}
        onEdited={(value) => setValue(value)}
      />

      <div>field edited: {value ? 'true' : 'false'}</div>
    </Container>
  );
};

export const RemoteEditEnable: StoryFn<EditableFieldProps> = (args) => {
  const [editing, setEditing] = React.useState<boolean>(false);

  return (
    <Container>
      This tests if we can change the state to editing from outside the
      component
      <EditableField
        name="editableField"
        allowEmpty={args.allowEmpty}
        isEditing={editing}
        disabled={args.disabled}
        required={args.required}
        value={args.value}
        onEdited={(value) => setValue(value)}
      />
      <button onClick={() => setEditing(!editing)}>toggle editing state</button>
      <span>current state: {editing ? 'true' : 'false'}</span>
=======
        isEditing={args.isEditing}
        disabled={args.disabled}
        required={args.required}
        control={control}
        value={args.value}
        label={args.label}
      />
>>>>>>> f7a4b5e1
    </Container>
  );
};<|MERGE_RESOLUTION|>--- conflicted
+++ resolved
@@ -1,10 +1,7 @@
-import React, { useMemo } from 'react';
+import React from 'react';
 import { styled } from '../../../styled';
 import { Meta, StoryFn } from '@storybook/react';
 import { EditableFieldProps, EditableField } from '.';
-import { useForm } from 'react-hook-form';
-import * as yup from 'yup';
-import { useValidationSchema } from '../../../hooks';
 
 export default {
   title: 'Inputs/EditableField',
@@ -15,51 +12,24 @@
     value: 'I am the text, double click me',
     required: true,
     label: 'label',
-<<<<<<< HEAD
     allowEmpty: false,
-=======
->>>>>>> f7a4b5e1
   },
 } as Meta<EditableFieldProps>;
 
 const Container = styled.div`
   width: 50%;
-
   input {
     width: 100%;
   }
 `;
 
 export const Default: StoryFn<EditableFieldProps> = (args) => {
-<<<<<<< HEAD
   const [value, setValue] = React.useState('');
-=======
-  type FormFields = {
-    editableField: string;
-  };
-
-  const validationSchema = useMemo(
-    () =>
-      yup.object<Record<keyof FormFields, yup.AnySchema>>({
-        editableField: yup
-          .string()
-          .min(12)
-          .required('This is a required field'),
-      }),
-    []
-  );
-
-  const { control } = useForm<FormFields>({
-    resolver: useValidationSchema(validationSchema),
-    mode: 'all',
-  });
->>>>>>> f7a4b5e1
 
   return (
     <Container>
       <EditableField
         name="editableField"
-<<<<<<< HEAD
         allowEmpty={args.allowEmpty}
         isEditing={args.isEditing}
         disabled={args.disabled}
@@ -87,19 +57,9 @@
         disabled={args.disabled}
         required={args.required}
         value={args.value}
-        onEdited={(value) => setValue(value)}
       />
       <button onClick={() => setEditing(!editing)}>toggle editing state</button>
       <span>current state: {editing ? 'true' : 'false'}</span>
-=======
-        isEditing={args.isEditing}
-        disabled={args.disabled}
-        required={args.required}
-        control={control}
-        value={args.value}
-        label={args.label}
-      />
->>>>>>> f7a4b5e1
     </Container>
   );
 };