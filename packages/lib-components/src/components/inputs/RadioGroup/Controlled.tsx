import { FC, PropsWithChildren } from 'react';
import { useController } from 'react-hook-form';
import { ControlledInputProps, defaultInputProps, defaultInputPropsFactory } from '../InputProps';
<<<<<<< HEAD
import { Container, FieldSet } from './style';
import { GenericRadio } from './Radio';
import { InputWrapper, ErrorMessage, Label, Description } from '../layout';
=======
import { Container } from './style';
import { RadioItem } from './RadioItem';
>>>>>>> ca13d5ac

import { Wrapper, ErrorMessage, Description } from '../layout';
import { GenericRadioGroup, RadioGroupSubComponents } from './Generic';

export type ControlledRadioGroupProps = PropsWithChildren<ControlledInputProps>;

const defaultsApplier = defaultInputPropsFactory<ControlledRadioGroupProps>(defaultInputProps);

export const ControlledRadioGroup: FC<ControlledRadioGroupProps> & RadioGroupSubComponents = (props) => {
  const { name, control, description, children, disabled, readOnly, required, hasMargin } = defaultsApplier(props);

  const {
    field,
    fieldState: { error },
  } = useController({ name, control });

  return (
<<<<<<< HEAD
    <FieldSet>
      <legend>{label}</legend>
      <InputWrapper>
        {options.map(({ label, labelPosition, value }) => {
          return (
            <Container key={`radiogroup-container-${name}-${value}`} onClick={() => handleChange(value)}>
              {label && labelPosition === 'left' && (
                <Label
                  key={`radiogroup-label-${name}-${value}`}
                  htmlFor={name}
                  text={label}
                  required={required}
                  position={labelPosition}
                  size={size}
                  error={!!error}
                  disabled={disabled}
                  hint={hint}
                  onClick={() => handleChange(value)}
                />
              )}
              <GenericRadio
                key={`radiogroup-radio-${name}-${value}`}
                hasError={!!error}
                readOnly={readOnly}
                disabled={disabled}
                required={required}
                name={name}
                id={name}
                value={value}
                checked={selected === value}
                onChange={field.onChange}
                size={size}
                onBlur={handleOnBlur}
                onFocus={handleOnFocus}
                ref={field.ref}
                hasDescription={!!description}
              />

              {label && labelPosition === 'right' && (
                <Label
                  key={`radiogroup-label-${name}-${value}`}
                  htmlFor={name}
                  position={labelPosition}
                  required={required}
                  error={!!error}
                  text={label}
                  size={size}
                  disabled={disabled}
                  hint={hint}
                  onClick={() => handleChange(value)}
                />
              )}
            </Container>
          );
        })}
        {error && showError && error.message && <ErrorMessage message={error.message} />}
      </InputWrapper>
=======
    <Wrapper>
      <Container>
        <GenericRadioGroup
          id={name}
          name={name}
          onChange={field.onChange}
          value={field.value}
          disabled={disabled}
          readOnly={readOnly}
          hasError={!!error}
          required={required}
          hasDescription={!!description}
          hasMargin={hasMargin}
        >
          {children}
        </GenericRadioGroup>
        {error && error.message && <ErrorMessage message={error.message} />}
      </Container>
>>>>>>> ca13d5ac
      {description && <Description description={description} inputName={name} />}
    </Wrapper>
  );
};

ControlledRadioGroup.Item = RadioItem;<|MERGE_RESOLUTION|>--- conflicted
+++ resolved
@@ -1,16 +1,10 @@
 import { FC, PropsWithChildren } from 'react';
 import { useController } from 'react-hook-form';
 import { ControlledInputProps, defaultInputProps, defaultInputPropsFactory } from '../InputProps';
-<<<<<<< HEAD
-import { Container, FieldSet } from './style';
-import { GenericRadio } from './Radio';
-import { InputWrapper, ErrorMessage, Label, Description } from '../layout';
-=======
+
 import { Container } from './style';
 import { RadioItem } from './RadioItem';
->>>>>>> ca13d5ac
-
-import { Wrapper, ErrorMessage, Description } from '../layout';
+import { InputWrapper, ErrorMessage, Description } from '../layout';
 import { GenericRadioGroup, RadioGroupSubComponents } from './Generic';
 
 export type ControlledRadioGroupProps = PropsWithChildren<ControlledInputProps>;
@@ -26,66 +20,7 @@
   } = useController({ name, control });
 
   return (
-<<<<<<< HEAD
-    <FieldSet>
-      <legend>{label}</legend>
-      <InputWrapper>
-        {options.map(({ label, labelPosition, value }) => {
-          return (
-            <Container key={`radiogroup-container-${name}-${value}`} onClick={() => handleChange(value)}>
-              {label && labelPosition === 'left' && (
-                <Label
-                  key={`radiogroup-label-${name}-${value}`}
-                  htmlFor={name}
-                  text={label}
-                  required={required}
-                  position={labelPosition}
-                  size={size}
-                  error={!!error}
-                  disabled={disabled}
-                  hint={hint}
-                  onClick={() => handleChange(value)}
-                />
-              )}
-              <GenericRadio
-                key={`radiogroup-radio-${name}-${value}`}
-                hasError={!!error}
-                readOnly={readOnly}
-                disabled={disabled}
-                required={required}
-                name={name}
-                id={name}
-                value={value}
-                checked={selected === value}
-                onChange={field.onChange}
-                size={size}
-                onBlur={handleOnBlur}
-                onFocus={handleOnFocus}
-                ref={field.ref}
-                hasDescription={!!description}
-              />
-
-              {label && labelPosition === 'right' && (
-                <Label
-                  key={`radiogroup-label-${name}-${value}`}
-                  htmlFor={name}
-                  position={labelPosition}
-                  required={required}
-                  error={!!error}
-                  text={label}
-                  size={size}
-                  disabled={disabled}
-                  hint={hint}
-                  onClick={() => handleChange(value)}
-                />
-              )}
-            </Container>
-          );
-        })}
-        {error && showError && error.message && <ErrorMessage message={error.message} />}
-      </InputWrapper>
-=======
-    <Wrapper>
+    <InputWrapper>
       <Container>
         <GenericRadioGroup
           id={name}
@@ -103,9 +38,8 @@
         </GenericRadioGroup>
         {error && error.message && <ErrorMessage message={error.message} />}
       </Container>
->>>>>>> ca13d5ac
       {description && <Description description={description} inputName={name} />}
-    </Wrapper>
+    </InputWrapper>
   );
 };
 
