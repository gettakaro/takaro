--- conflicted
+++ resolved
@@ -53,18 +53,14 @@
 
   const [showError, setShowError] = useState(false);
   const [showPassword, setShowPassword] = useState(false);
-<<<<<<< HEAD
-  const { field } = useController({ name, control, defaultValue: value ?? '' });
-=======
   const {
     field,
     fieldState: { error },
   } = useController({
     name,
     control,
-    defaultValue: value,
+    defaultValue: value ?? '',
   });
->>>>>>> fc1e0380
 
   const handleOnBlur = () => {
     field.onBlur();
