import { Meta, StoryFn, StoryObj } from '@storybook/react';
import { useState } from 'react';
import { ProgressBar, ProgressBarProps } from '.';
import { styled } from '../../../styled';

const ButtonContainer = styled.div`
  display: flex;
  button {
    &:first-child {
      margin: 0 1rem;
    }
  }
`;

export default {
  title: 'Feedback/ProgressBar',
  component: ProgressBar,
  args: {
    mode: 'indeterminate',
    showValue: false,
  }
} as Meta<ProgressBarProps>;

<<<<<<< HEAD
export const Determinate: Story<ProgressBarProps> = () => {
=======
export const Default: StoryFn<ProgressBarProps> = (args) => <ProgressBar {...args} />;

export const Determinate: StoryFn<ProgressBarProps> = () => {
>>>>>>> 21abf49c
  const [value, setValue] = useState<number>(0);

  return (
    <>
      <ProgressBar mode="determinate" showValue value={value} />
      <ButtonContainer>
        <button onClick={() => setValue(value + 5)}>+5</button>
        <button onClick={() => setValue(value + 10)}>+10</button>
      </ButtonContainer>
    </>
  );
};

<<<<<<< HEAD
export const InDeterminate: Story<ProgressBarProps> = () => (
  <ProgressBar mode="indeterminate" />
);
=======
export const InDeterminate: StoryObj<ProgressBarProps> = {
  args: {
    mode: 'indeterminate'
  }
};
>>>>>>> 21abf49c
<|MERGE_RESOLUTION|>--- conflicted
+++ resolved
@@ -1,4 +1,4 @@
-import { Meta, StoryFn, StoryObj } from '@storybook/react';
+import { Meta, StoryFn } from '@storybook/react';
 import { useState } from 'react';
 import { ProgressBar, ProgressBarProps } from '.';
 import { styled } from '../../../styled';
@@ -21,13 +21,9 @@
   }
 } as Meta<ProgressBarProps>;
 
-<<<<<<< HEAD
-export const Determinate: Story<ProgressBarProps> = () => {
-=======
 export const Default: StoryFn<ProgressBarProps> = (args) => <ProgressBar {...args} />;
 
 export const Determinate: StoryFn<ProgressBarProps> = () => {
->>>>>>> 21abf49c
   const [value, setValue] = useState<number>(0);
 
   return (
@@ -40,15 +36,3 @@
     </>
   );
 };
-
-<<<<<<< HEAD
-export const InDeterminate: Story<ProgressBarProps> = () => (
-  <ProgressBar mode="indeterminate" />
-);
-=======
-export const InDeterminate: StoryObj<ProgressBarProps> = {
-  args: {
-    mode: 'indeterminate'
-  }
-};
->>>>>>> 21abf49c
