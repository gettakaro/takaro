import { createGlobalStyle, keyframes } from 'styled-components';
import { ThemeType } from './theme';
import { SnackBarStyles } from './Snackbar';

const skeletonLoading = keyframes`
  0% { transform: translateX(-100%); }
  40%, 100% { transform: translateX(100%); }
`;

export const GlobalStyle = createGlobalStyle<{ theme: ThemeType }>`
  *::selection {
    background-color: ${({ theme }) => theme.colors.primary};
    color: white;
  }

  :root {
    font-size: 62.5%; /* (62.5/100) * 16px = 10px */
    box-sizing: border-box;
  }

  #root {
    margin: 0 auto;
    overflow-x: hidden;
  }


  html, body {
    width: 100%;
    height: 100%;
    margin: 0;
    padding: 0;
    scroll-behavior: smooth;
    line-height: 1.5;
    font-family: 'Inter', sans-serif;
    font-weight: 400; /* Default size */
    -webkit-font-smoothing: antialiased;
    -moz-osx-font-smoothing: grayscale;
    background-color: ${({ theme }) => theme.colors.background};
  }

  body{
    transition: background-color 0.2s linear;
    overflow: hidden;
    scrollbar-gutter: stable both-edges;
  }

  a, p, div, ul, li, h1, h2, h3, h4, h5, h6, header, footer, fieldset, legend {
    transition: background-color 0.2s linear;
    transition: box-shadow 0.125s linear;
    font-size: ${({ theme }) => theme.fontSize.medium};
    margin: 0;
    padding: 0;
    box-sizing: border-box;
    color: ${({ theme }) => theme.colors.text};
  }

  h1 {
    font-size: ${({ theme }) => theme.fontSize.large};
    font-weight: 600;
  }
  h2 {
    font-size: ${({ theme }) => theme.fontSize.mediumLarge};
    font-weight: 600;
  }
  h3 {
    font-size: ${({ theme }) => theme.fontSize.medium};
    font-weight: 500;
  }

  strong {
    padding: ${({ theme }) => `0 ${theme.spacing['0_25']}`};
    border-radius: ${({ theme }) => theme.borderRadius.small};
    border: 1px solid ${({ theme }) => theme.colors.secondary};
    background-color: ${({ theme }) => theme.colors.backgroundAlt};
    text-transform: capitalize;
    font-weight: 400;
  }



<<<<<<< HEAD
=======

>>>>>>> 115e1563
  form {
    display: block;
    width: 100%;
    fieldset {
      border: none;
    }
  }

  input, textarea {
    margin: 0;
    outline: 0;
    padding: ${({ theme }) => `${theme.spacing['0_75']} ${theme.spacing[1]}`};
    border-width: 0.1rem;
    border-radius: ${({ theme }) => theme.borderRadius.medium};
    font-size: ${({ theme }) => theme.fontSize.small};
    border-color: transparent;
    background-color: ${({ theme }) => theme.colors.backgroundAlt};
    color: ${({ theme }) => theme.colors.text};
    &[readOnly]{
      cursor: not-allowed;
      &:focus {
        border-color: none!important;
      }
    }
    &:focus {
      outline: 0;
    }
  }

  textarea {
    resize: vertical;
    width: calc(100% - ${({ theme }) => theme.spacing[1]} * 2);
    min-height: 200px;
  }

  input[type='search']::-webkit-search-decoration,
  input[type='search']::-webkit-search-cancel-button,
  input[type='search']::-webkit-search-results-button,
  input[type='search']::-webkit-search-results-decoration {
    display: none;
  }

  li {
    list-style: none;
  }

  button {
    display: block;
    padding: ${({ theme }) =>
      `${theme.spacing['0_75']} ${theme.spacing['2_5']}`};
    border-radius: ${({ theme }) => theme.borderRadius.medium};
    border: none;

    &:disabled {
      cursor: default;
    }
  }

  a.underline {
    &:hover {
      text-decoration: underline;
      text-decoration-color: inherit;
      text-decoration-thickness: 1px;
    }
  }

  a, button {
    cursor: pointer;
    text-decoration: none;
    background-position: -100px;
    &:active, &:focus{
      outline: 0;
      outline-style: none;
      -moz-outline-style: none;
    }
  }

.placeholder {
    overflow: hidden;
    position: relative;
    border-radius: ${({ theme }): string => theme.borderRadius.large};
    background-color: ${({ theme }): string => theme.colors.placeholder};
    &::before {
      content: '';
      width: 100%;
      position: absolute;
      top: 0;
      right: 0;
      bottom: 0;
      left: 0;
      transform: translateX(-100%);
      background-image: linear-gradient( 90deg, ${({ theme }): string =>
        theme.colors.placeholderHighlight}d3 0, ${({ theme }): string =>
  theme.colors.placeholderHighlight}4d 20%, ${({ theme }): string =>
  theme.colors.placeholderHighlight}66 60%, ${({ theme }): string =>
  theme.colors.placeholderHighlight}d3);
      animation: ${skeletonLoading} 2.5s infinite ease-in-out;
    }
  }

  .simplebar-mask {
    &:focus-visible {
      border: none;
    }
  }

  

  /* notistack snackbar styling */
  ${SnackBarStyles}

  `;<|MERGE_RESOLUTION|>--- conflicted
+++ resolved
@@ -8,6 +8,7 @@
 `;
 
 export const GlobalStyle = createGlobalStyle<{ theme: ThemeType }>`
+
   *::selection {
     background-color: ${({ theme }) => theme.colors.primary};
     color: white;
@@ -32,16 +33,16 @@
     scroll-behavior: smooth;
     line-height: 1.5;
     font-family: 'Inter', sans-serif;
-    font-weight: 400; /* Default size */
+    font-weight: 400;
     -webkit-font-smoothing: antialiased;
     -moz-osx-font-smoothing: grayscale;
     background-color: ${({ theme }) => theme.colors.background};
+    scrollbar-gutter: stable both-edges;
   }
 
   body{
     transition: background-color 0.2s linear;
     overflow: hidden;
-    scrollbar-gutter: stable both-edges;
   }
 
   a, p, div, ul, li, h1, h2, h3, h4, h5, h6, header, footer, fieldset, legend {
@@ -76,12 +77,6 @@
     font-weight: 400;
   }
 
-
-
-<<<<<<< HEAD
-=======
-
->>>>>>> 115e1563
   form {
     display: block;
     width: 100%;
@@ -188,8 +183,6 @@
     }
   }
 
-  
-
   /* notistack snackbar styling */
   ${SnackBarStyles}
 
