--- conflicted
+++ resolved
@@ -8,7 +8,6 @@
 export default {
   title: 'Modals/SingleAction',
   component: undefined,
-<<<<<<< HEAD
   args: {
     actionText: 'Go back to dashboard',
     description:
@@ -17,9 +16,6 @@
     type: 'info',
   },
 } as Meta<SingleActionModalProps>;
-=======
-} as Meta;
->>>>>>> f7a4b5e1
 
 export const Example: StoryFn<SingleActionModalProps> = (args) => {
   const [ModalWrapper, open, close] = useModal();
@@ -39,8 +35,6 @@
         />
       </ModalWrapper>
       <Button onClick={open} text="Open Success Modal" />
-<<<<<<< HEAD
-=======
     </div>
   );
 };
@@ -48,7 +42,7 @@
 ///////////////
 // ERROR
 ///////////////
-export const Error: Story = () => {
+export const Error: StoryFn = () => {
   const [ModalWrapper, open, close] = useModal();
 
   return (
@@ -64,7 +58,6 @@
       </ModalWrapper>
 
       <Button onClick={open} text="Open Error Modal" />
->>>>>>> f7a4b5e1
     </div>
   );
 };