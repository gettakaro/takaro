import { logger } from '@takaro/util';
import { IGamePlayer } from '@takaro/modules';
import {
  BanDTO,
  CommandOutput,
  IGameServer,
  IItemDTO,
  IMessageOptsDTO,
  IPlayerReferenceDTO,
  IPosition,
  TestReachabilityOutput,
} from '../../interfaces/GameServer.js';
import { MockEmitter } from './emitter.js';
import { Socket, io } from 'socket.io-client';
import assert from 'assert';
import { MockConnectionInfo } from './connectionInfo.js';

export class Mock implements IGameServer {
  private logger = logger('Mock');
  connectionInfo: MockConnectionInfo;
  emitter: MockEmitter;
  io: Socket;

  constructor(config: MockConnectionInfo) {
    this.connectionInfo = config;
    this.io = io(this.connectionInfo.host);
    this.emitter = new MockEmitter(this.connectionInfo, this.io);
  }

  getEventEmitter() {
    return this.emitter;
  }

  private async getClient(timeout = 5000): Promise<Socket> {
    if (this.io.connected) {
      return this.io;
    }

    return Promise.race([
      new Promise<Socket>((resolve, reject) => {
        this.io.on('connect', () => {
          resolve(this.io);
        });
        this.io.on('connect_error', (err) => {
          reject(err);
        });
      }),
      new Promise<Socket>((_, reject) => {
        setTimeout(() => {
          reject(new Error(`Connection timed out after ${timeout}ms`));
        }, timeout);
      }),
    ]);
  }

  async getPlayer(player: IPlayerReferenceDTO): Promise<IGamePlayer | null> {
    const client = await this.getClient();
    const data = await client.emitWithAck('getPlayer', player);
    return data;
  }

  async getPlayers(): Promise<IGamePlayer[]> {
    const client = await this.getClient();
    const data = await client.emitWithAck('getPlayers');
    return data;
  }

  async getPlayerLocation(player: IGamePlayer): Promise<IPosition | null> {
    const client = await this.getClient();
    const data = await client.emitWithAck('getPlayerLocation', player);
    return data;
  }

  async testReachability(): Promise<TestReachabilityOutput> {
    try {
      const client = await this.getClient();
      const data = await client.emitWithAck('ping');
      assert(data === 'pong');
    } catch (error) {
      if (!error || !(error instanceof Error)) {
        return new TestReachabilityOutput().construct({
          connectable: false,
          reason: 'Unknown error',
        });
      }

      if (error.name === 'AssertionError') {
        return new TestReachabilityOutput().construct({
          connectable: false,
          reason: 'Server responded with invalid data',
        });
      }

      return new TestReachabilityOutput().construct({
        connectable: false,
        reason: 'Unable to connect to server',
      });
    }

    return new TestReachabilityOutput().construct({
      connectable: true,
    });
  }

  async executeConsoleCommand(rawCommand: string): Promise<CommandOutput> {
    const client = await this.getClient();
    const data = await client.emitWithAck('executeConsoleCommand', rawCommand);
    return data;
  }

  async sendMessage(message: string, opts: IMessageOptsDTO) {
    const client = await this.getClient();
    const data = await client.emitWithAck('sendMessage', message, opts);
    return data;
  }

  async teleportPlayer(player: IGamePlayer, x: number, y: number, z: number) {
    const client = await this.getClient();
    const data = await client.emitWithAck('teleportPlayer', player, x, y, z);
    return data;
  }

<<<<<<< HEAD
  async kickPlayer(player: IGamePlayer, reason: string) {
    const client = await this.getClient();
    const data = await client.emitWithAck('kickPlayer', player, reason);
    return data;
  }

  async banPlayer(options: BanDTO) {
    const client = await this.getClient();
    const data = await client.emitWithAck('banPlayer', options);
    return data;
  }

  async unbanPlayer(player: IGamePlayer) {
    const client = await this.getClient();
    const data = await client.emitWithAck('unbanPlayer', player);
    return data;
  }

  async listBans(): Promise<BanDTO[]> {
    const client = await this.getClient();
    const data = await client.emitWithAck('listBans');
    return data;
=======
  async giveItem(player: IPlayerReferenceDTO, item: IItemDTO): Promise<void> {
    const client = await this.getClient();
    await client.emitWithAck('giveItem', player, item);
>>>>>>> c9ff7390
  }
}<|MERGE_RESOLUTION|>--- conflicted
+++ resolved
@@ -120,7 +120,6 @@
     return data;
   }
 
-<<<<<<< HEAD
   async kickPlayer(player: IGamePlayer, reason: string) {
     const client = await this.getClient();
     const data = await client.emitWithAck('kickPlayer', player, reason);
@@ -143,10 +142,10 @@
     const client = await this.getClient();
     const data = await client.emitWithAck('listBans');
     return data;
-=======
+  }
+
   async giveItem(player: IPlayerReferenceDTO, item: IItemDTO): Promise<void> {
     const client = await this.getClient();
     await client.emitWithAck('giveItem', player, item);
->>>>>>> c9ff7390
   }
 }