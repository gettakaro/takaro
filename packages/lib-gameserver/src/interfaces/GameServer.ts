import { TakaroEmitter } from '../TakaroEmitter.js';
import { IGamePlayer } from '@takaro/modules';
import { TakaroDTO } from '@takaro/util';
import {
  IsBoolean,
<<<<<<< HEAD
  IsISO8601,
=======
  IsNumber,
>>>>>>> c9ff7390
  IsOptional,
  IsString,
  ValidateNested,
} from 'class-validator';
import { Type } from 'class-transformer';

export class CommandOutput extends TakaroDTO<CommandOutput> {
  @IsString()
  rawResult: string;
  @IsBoolean()
  success: boolean;
  @IsOptional()
  @IsString()
  errorMessage?: string;
}
export class TestReachabilityOutput extends TakaroDTO<TestReachabilityOutput> {
  @IsBoolean()
  connectable: boolean;

  @IsString()
  @IsOptional()
  reason?: string;
}

/**
 * This is used whenever we want to target a specific player
 * We only allow a subset of IGamePlayer here because to work across gameservers we need to be generic
 * Eg, if we allow users to reference players by Steam ID, that wont work for all gameservers. Not all gameservers have Steam integration
 */
export class IPlayerReferenceDTO extends TakaroDTO<IPlayerReferenceDTO> {
  @IsString()
  gameId: string;
}

export class IItemDTO extends TakaroDTO<IItemDTO> {
  @IsString()
  name: string;
  @IsNumber()
  amount: number;
}

export class IMessageOptsDTO extends TakaroDTO<IMessageOptsDTO> {
  @Type(() => IPlayerReferenceDTO)
  @ValidateNested()
  /** When specified, will send a DM to this player instead of a global message */
  recipient?: IPlayerReferenceDTO;
}

export interface IPosition {
  x: number;
  y: number;
  z: number;
}

export class BanDTO extends TakaroDTO<BanDTO> {
  @Type(() => IPlayerReferenceDTO)
  @ValidateNested()
  player: IPlayerReferenceDTO;

  @IsString()
  reason: string;

  @IsISO8601()
  @IsOptional()
  expiresAt: string | null;
}

export interface IGameServer {
  connectionInfo: unknown;
  getEventEmitter(): TakaroEmitter;

  getPlayer(player: IPlayerReferenceDTO): Promise<IGamePlayer | null>;
  getPlayers(): Promise<IGamePlayer[]>;
  getPlayerLocation(player: IGamePlayer): Promise<IPosition | null>;

  giveItem(player: IPlayerReferenceDTO, item: IItemDTO): Promise<void>;

  executeConsoleCommand(rawCommand: string): Promise<CommandOutput>;
  sendMessage(message: string, opts: IMessageOptsDTO): Promise<void>;
  teleportPlayer(
    player: IPlayerReferenceDTO,
    x: number,
    y: number,
    z: number
  ): Promise<void>;

  /**
   * Try and connect to the gameserver
   * If anything goes wrong, this function will report a detailed reason
   */
  testReachability(): Promise<TestReachabilityOutput>;

  kickPlayer(player: IPlayerReferenceDTO, reason: string): Promise<void>;

  banPlayer(options: BanDTO): Promise<void>;
  unbanPlayer(player: IPlayerReferenceDTO): Promise<void>;
  listBans(): Promise<BanDTO[]>;
}<|MERGE_RESOLUTION|>--- conflicted
+++ resolved
@@ -3,11 +3,8 @@
 import { TakaroDTO } from '@takaro/util';
 import {
   IsBoolean,
-<<<<<<< HEAD
   IsISO8601,
-=======
   IsNumber,
->>>>>>> c9ff7390
   IsOptional,
   IsString,
   ValidateNested,
