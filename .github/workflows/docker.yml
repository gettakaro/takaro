name: Docker

on:
  push:
    branches:
      - '*'
    tags:
      - '*'
  merge_group:
  pull_request:

concurrency:
  group: ${{ github.workflow }}-${{ github.ref }}
  cancel-in-progress: true

jobs:
  docker:
    runs-on: ubuntu-24.04
    outputs:
      docker_tag: ${{ steps.meta.outputs.version }}
    strategy:
      matrix:
        package:
          [
            { name: 'app-api', dockerfile: './containers/generic-app/Dockerfile' },
            { name: 'web-main', dockerfile: './containers/generic-web/Dockerfile' },
            { name: 'app-mock-gameserver', dockerfile: './containers/generic-app/Dockerfile' },
            { name: 'app-connector', dockerfile: './containers/generic-app/Dockerfile' },
          ]

    steps:
      - name: Apply nf_conntrack_tcp_be_liberal kernel change
        run: |
          sudo sh -c "echo 1 > /proc/sys/net/netfilter/nf_conntrack_tcp_be_liberal"

      - name: Checkout code
        uses: actions/checkout@v4

      - name: Repo metadata
        id: repo
        uses: actions/github-script@v7
        with:
          script: |
            const repo = await github.rest.repos.get(context.repo)
            return repo.data
      - name: Docker meta
        id: meta
        uses: docker/metadata-action@v5
        with:
          images: ghcr.io/${{ github.repository_owner }}/${{ github.event.repository.name }}-${{ matrix.package.name }}
          tags: |
            type=raw,value=latest,enable=${{ github.ref == format('refs/heads/{0}', 'main') }}
            type=schedule
            type=ref,event=branch
            type=ref,event=tag
            type=ref,event=pr

      - name: Get Git commit timestamps
        run: echo "TIMESTAMP=$(git log -1 --pretty=%ct)" >> $GITHUB_ENV

      - name: Set up Docker Buildx
        uses: docker/setup-buildx-action@v3

      - name: Login to Github Container Registry
<<<<<<< HEAD
        uses: docker/login-action@v2
=======
        if: ${{ !startsWith(github.actor, 'renovate') }}
        uses: docker/login-action@v3
>>>>>>> 74864b16
        with:
          registry: ghcr.io
          username: ${{ github.repository_owner }}
          password: ${{ secrets.GITHUB_TOKEN }}

      - name: Build and push
        id: docker_build
        uses: docker/build-push-action@v6
        with:
          context: .
          cache-from: type=registry,ref=ghcr.io/${{ github.repository_owner }}/${{ github.event.repository.name }}-${{ matrix.package.name }}:latest
          cache-to: type=inline
          sbom: true
          file: ${{ matrix.package.dockerfile }}
          push: true
          tags: ${{ steps.meta.outputs.tags }}
          labels: ${{ steps.meta.outputs.labels }}
          build-args: |
            PACKAGE=${{ matrix.package.name }}
            TAKARO_VERSION=${{ steps.meta.outputs.version }}
            TAKARO_COMMIT=${{ github.sha }}
            TAKARO_BUILD_DATE=${{ env.TIMESTAMP }}
        env:
          SOURCE_DATE_EPOCH: ${{ env.TIMESTAMP }}
  node-ci:
    needs: [docker]
    timeout-minutes: 60
    runs-on: ubuntu-24.04
    strategy:
      matrix:
        node-version: [18.18]

    steps:
      - name: Generate token
        id: generate_token
        uses: tibdex/github-app-token@v2
        with:
          app_id: ${{ secrets.TAKARO_CI_APP_ID }}
          private_key: ${{ secrets.TAKARO_CI_APP_PRIV_KEY }}
      - uses: actions/checkout@v4
        with:
          token: ${{ steps.generate_token.outputs.token }}
      - name: Use Node.js ${{ matrix.node-version }}
        uses: actions/setup-node@v4
        with:
          node-version: ${{ matrix.node-version }}
          cache: 'npm'

      - run: ./scripts/dev-init.sh

      - run: npm run test:style

      - name: Integration tests
        run: npx zx scripts/integration-tests.mjs
        env:
          DOCKER_TAG: ${{ needs.docker.outputs.docker_tag }}
          TEST_LOGGING_LEVEL: debug
          LOGGING_LEVEL: debug
          NODE_ENV: test
          TRACING_ENABLED: false
          GRAFANA_CLOUD_TEMPO_URL: ${{ secrets.GRAFANA_CLOUD_TEMPO_URL }}
          GRAFANA_CLOUD_API_USER: ${{ secrets.GRAFANA_CLOUD_API_USER }}
          GRAFANA_CLOUD_API_KEY: ${{ secrets.GRAFANA_CLOUD_API_KEY }}

      - name: Commit and push if changed
        if: github.event_name == 'push' && contains(github.ref, 'refs/heads/development')
        run: |
          if git diff --quiet; then
            echo "No changes to commit."
          else
            git config --global user.name 'takaro-ci-bot[bot]'
            git config --global user.email '138661031+takaro-ci-bot[bot]@users.noreply.github.com'
            git commit -am "chore: generate api client"
            git push
          fi

      - uses: actions/upload-artifact@v4
        if: always()
        with:
          name: integrationTests
          path: reports
          retention-days: 30
#  e2e:
#    needs: [docker]
#    timeout-minutes: 60
#    runs-on: ubuntu-latest
#    steps:
#      - uses: actions/checkout@v4
#      - uses: actions/setup-node@v4
#        with:
#          node-version: 18.18
#      - run: ./scripts/dev-init.sh
#      - name: Install Playwright Browsers
#        run: npx playwright install --with-deps
#      - name: Integration tests e2e
#        run: npx zx scripts/integration-tests.mjs
#        env:
#          DOCKER_TAG: ${{ needs.docker.outputs.docker_tag }}
#          IS_E2E: true
#      - uses: actions/upload-artifact@v3
#        if: always()
#        with:
#          name: e2e
#          path: reports
#          retention-days: 30<|MERGE_RESOLUTION|>--- conflicted
+++ resolved
@@ -62,12 +62,7 @@
         uses: docker/setup-buildx-action@v3
 
       - name: Login to Github Container Registry
-<<<<<<< HEAD
-        uses: docker/login-action@v2
-=======
-        if: ${{ !startsWith(github.actor, 'renovate') }}
         uses: docker/login-action@v3
->>>>>>> 74864b16
         with:
           registry: ghcr.io
           username: ${{ github.repository_owner }}
