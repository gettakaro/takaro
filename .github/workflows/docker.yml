name: Docker

on: [push]

jobs:
  docker:
    runs-on: ubuntu-latest
    outputs:
      docker_tag: ${{ steps.prep.outputs.version }}
    strategy:
      matrix:
        package:
          [
            {
              name: 'app-api',
              dockerfile: './containers/generic-app/Dockerfile',
            },
            {
              name: 'web-main',
              dockerfile: './containers/generic-web/Dockerfile',
            },
            {
              name: 'app-mock-gameserver',
              dockerfile: './containers/generic-app/Dockerfile',
            },
            {
              name: 'app-connector',
              dockerfile: './containers/generic-app/Dockerfile',
            },
          ]

    steps:
      - name: Checkout code
        uses: actions/checkout@v3

      - name: Repo metadata
        id: repo
        uses: actions/github-script@v3
        with:
          script: |
            const repo = await github.repos.get(context.repo)
            return repo.data
      - name: Prepare
        id: prep
        run: |
          DOCKER_IMAGE=ghcr.io/${{ github.repository_owner }}/${{ github.event.repository.name }}-${{ matrix.package.name }}
          VERSION=noop
          if [ "${{ github.event_name }}" = "schedule" ]; then
            VERSION=nightly
          elif [[ $GITHUB_REF == refs/tags/* ]]; then
            VERSION=${GITHUB_REF#refs/tags/}
          elif [[ $GITHUB_REF == refs/heads/* ]]; then
            VERSION=$(echo ${GITHUB_REF#refs/heads/} | sed -r 's#/+#-#g')
            if [ "${{ github.event.repository.default_branch }}" = "$VERSION" ]; then
              VERSION=latest
            fi
          elif [[ $GITHUB_REF == refs/pull/* ]]; then
            VERSION=pr-${{ github.event.number }}
          fi
          TAGS="${DOCKER_IMAGE}:${VERSION}"
          if [[ $VERSION =~ ^v[0-9]{1,3}\.[0-9]{1,3}\.[0-9]{1,3}$ ]]; then
            MINOR=${VERSION%.*}
            MAJOR=${MINOR%.*}
            TAGS="$TAGS,${DOCKER_IMAGE}:${MINOR},${DOCKER_IMAGE}:${MAJOR},${DOCKER_IMAGE}:latest"
          fi
          echo "version=${VERSION}" >> $GITHUB_OUTPUT
          echo "tags=${TAGS}" >> $GITHUB_OUTPUT
          echo "created=$(date -u +'%Y-%m-%dT%H:%M:%SZ')" >> $GITHUB_OUTPUT

      - name: Set up QEMU
        uses: docker/setup-qemu-action@v1
      - name: Set up Docker Buildx
        uses: docker/setup-buildx-action@v1

      - name: Login to DockerHub
        if: ${{ !startsWith(github.actor, 'dependabot') }}
        uses: docker/login-action@v1
        with:
          registry: ghcr.io
          username: ${{ github.repository_owner }}
          password: ${{ secrets.GITHUB_TOKEN }}

      - name: Build and push
        id: docker_build
        uses: docker/build-push-action@v2
        with:
          context: .
          file: ${{ matrix.package.dockerfile }}
          platforms: linux/amd64
          push: ${{ !startsWith(github.actor, 'dependabot') }}
          tags: ${{ steps.prep.outputs.tags }}
          build-args: |
            PACKAGE=${{ matrix.package.name }}
          labels: |
            org.opencontainers.image.title=${{ fromJson(steps.repo.outputs.result).name }}
            org.opencontainers.image.description=${{ fromJson(steps.repo.outputs.result).description }}
            org.opencontainers.image.url=${{ fromJson(steps.repo.outputs.result).html_url }}
            org.opencontainers.image.source=${{ fromJson(steps.repo.outputs.result).clone_url }}
            org.opencontainers.image.version=${{ steps.prep.outputs.version }}
            org.opencontainers.image.created=${{ steps.prep.outputs.created }}
            org.opencontainers.image.revision=${{ github.sha }}
            org.opencontainers.image.licenses=${{ fromJson(steps.repo.outputs.result).license.spdx_id }}
  node-ci:
    needs: docker
    runs-on: ubuntu-latest
    strategy:
      matrix:
        node-version: [18.x]

    steps:
      - uses: actions/checkout@v3
      - name: Use Node.js ${{ matrix.node-version }}
        uses: actions/setup-node@v3
        with:
          node-version: ${{ matrix.node-version }}
          cache: 'npm'

      - uses: nick-fields/retry@v2
        name: Init development environment
        with:
          timeout_minutes: 30
          max_attempts: 5
          shell: pwsh
          command: ./scripts/dev-init.sh
          
      - run: npm run test:style

      - uses: nick-fields/retry@v2
        name: Integration tests
        with:
          timeout_minutes: 60
          max_attempts: 5
          shell: pwsh
          command: npx zx scripts/integration-tests.mjs
        env:
          DOCKER_TAG: ${{ needs.docker.outputs.docker_tag }}

<<<<<<< HEAD
  e2e:
    needs: docker
    timeout-minutes: 60
    runs-on: ubuntu-latest
    steps:
      - uses: actions/checkout@v3
      - uses: actions/setup-node@v3
        with:
          node-version: 18
      - run: ./scripts/dev-init.sh
      - name: Install Playwright Browsers
        run: npx playwright install --with-deps
      - run: npx zx scripts/integration-tests.mjs
        env:
          DOCKER_TAG: ${{ needs.docker.outputs.docker_tag }}
          IS_E2E: true
      - uses: actions/upload-artifact@v3
        if: always()
        with:
          name: playwright-report
          path: reports/playwright
          retention-days: 30
      - uses: actions/upload-artifact@v3
        if: always()
        with:
          name: playwright-results
          path: reports/playwright-results
=======
      - uses: actions/upload-artifact@v3
        if: always()
        with:
          name: integrationTests
          path: reports
>>>>>>> 1b4b968b
          retention-days: 30          

  build-vmm:
    runs-on: ubuntu-latest
    strategy:
      matrix:
        node-version: [18.x]

    steps:
      - uses: actions/checkout@v3
      - name: Use Node.js ${{ matrix.node-version }}
        uses: actions/setup-node@v3
        with:
          node-version: ${{ matrix.node-version }}
          cache: 'npm'

      - name: Repo metadata
        id: repo
        uses: actions/github-script@v3
        with:
          script: |
            const repo = await github.repos.get(context.repo)
            return repo.data

      - name: Prepare
        id: prep
        run: |
          DOCKER_IMAGE=ghcr.io/${{ github.repository_owner }}/${{ github.event.repository.name }}-app-vmm
          VERSION=noop
          if [ "${{ github.event_name }}" = "schedule" ]; then
            VERSION=nightly
          elif [[ $GITHUB_REF == refs/tags/* ]]; then
            VERSION=${GITHUB_REF#refs/tags/}
          elif [[ $GITHUB_REF == refs/heads/* ]]; then
            VERSION=$(echo ${GITHUB_REF#refs/heads/} | sed -r 's#/+#-#g')
            if [ "${{ github.event.repository.default_branch }}" = "$VERSION" ]; then
              VERSION=latest
            fi
          elif [[ $GITHUB_REF == refs/pull/* ]]; then
            VERSION=pr-${{ github.event.number }}
          fi
          TAGS="${DOCKER_IMAGE}:${VERSION}"
          if [[ $VERSION =~ ^v[0-9]{1,3}\.[0-9]{1,3}\.[0-9]{1,3}$ ]]; then
            MINOR=${VERSION%.*}
            MAJOR=${MINOR%.*}
            TAGS="$TAGS,${DOCKER_IMAGE}:${MINOR},${DOCKER_IMAGE}:${MAJOR},${DOCKER_IMAGE}:latest"
          fi
          echo "version=${VERSION}" >> $GITHUB_OUTPUT
          echo "tags=${TAGS}" >> $GITHUB_OUTPUT
          echo "created=$(date -u +'%Y-%m-%dT%H:%M:%SZ')" >> $GITHUB_OUTPUT

      - name: Install Rust
        uses: actions-rs/toolchain@v1
        with:
          toolchain: stable
          override: true
          target: x86_64-unknown-linux-musl

      - name: Install rust dependencies
        run: |
          set -ex
          sudo apt-get update
          sudo apt-get install -y musl-tools protobuf-compiler

      - run: ./scripts/dev-vm.sh

      - name: Set up QEMU
        uses: docker/setup-qemu-action@v1
      - name: Set up Docker Buildx
        uses: docker/setup-buildx-action@v1

      - name: Login to DockerHub
        if: ${{ !startsWith(github.actor, 'dependabot') }}
        uses: docker/login-action@v1
        with:
          registry: ghcr.io
          username: ${{ github.repository_owner }}
          password: ${{ secrets.GITHUB_TOKEN }}

      - name: Build and push
        id: docker_build
        uses: docker/build-push-action@v2
        with:
          context: .
          file: ./containers/vmm/Dockerfile
          platforms: linux/amd64
          push: ${{ !startsWith(github.actor, 'dependabot') }}
          tags: ${{ steps.prep.outputs.tags }}
          build-args: PACKAGE=app-vmm
          labels: |
            org.opencontainers.image.title=${{ fromJson(steps.repo.outputs.result).name }}
            org.opencontainers.image.description=${{ fromJson(steps.repo.outputs.result).description }}
            org.opencontainers.image.url=${{ fromJson(steps.repo.outputs.result).html_url }}
            org.opencontainers.image.source=${{ fromJson(steps.repo.outputs.result).clone_url }}
            org.opencontainers.image.version=${{ steps.prep.outputs.version }}
            org.opencontainers.image.created=${{ steps.prep.outputs.created }}
            org.opencontainers.image.revision=${{ github.sha }}
            org.opencontainers.image.licenses=${{ fromJson(steps.repo.outputs.result).license.spdx_id }}<|MERGE_RESOLUTION|>--- conflicted
+++ resolved
@@ -122,7 +122,7 @@
           max_attempts: 5
           shell: pwsh
           command: ./scripts/dev-init.sh
-          
+
       - run: npm run test:style
 
       - uses: nick-fields/retry@v2
@@ -134,8 +134,13 @@
           command: npx zx scripts/integration-tests.mjs
         env:
           DOCKER_TAG: ${{ needs.docker.outputs.docker_tag }}
-
-<<<<<<< HEAD
+      - uses: actions/upload-artifact@v3
+        if: always()
+        with:
+          name: integrationTests
+          path: reports
+          retention-days: 30
+
   e2e:
     needs: docker
     timeout-minutes: 60
@@ -155,22 +160,9 @@
       - uses: actions/upload-artifact@v3
         if: always()
         with:
-          name: playwright-report
-          path: reports/playwright
-          retention-days: 30
-      - uses: actions/upload-artifact@v3
-        if: always()
-        with:
-          name: playwright-results
-          path: reports/playwright-results
-=======
-      - uses: actions/upload-artifact@v3
-        if: always()
-        with:
           name: integrationTests
           path: reports
->>>>>>> 1b4b968b
-          retention-days: 30          
+          retention-days: 30
 
   build-vmm:
     runs-on: ubuntu-latest
