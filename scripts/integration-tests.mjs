import { randomUUID } from 'crypto';
import { upMany, logs, exec, upAll, down, run, pullAll } from 'docker-compose';
import { $ } from 'zx';
import { writeFile, mkdir } from 'fs/promises';

async function sleep(ms) {
  return new Promise((resolve) => setTimeout(resolve, ms));
}

async function waitUntilHealthyHttp(url, maxRetries = 5) {
  try {
    const { stdout } = await $`curl -s -o /dev/null -w "%{http_code}" ${url}`;
    if (stdout === '200') {
      return;
    }
  } catch (err) { }

  if (maxRetries > 0) {
    await sleep(1000);
    await waitUntilHealthyHttp(url, maxRetries - 1);
  } else {
    throw new Error(`Failed to connect to ${url} after ${maxRetries} retries`);
  }
}

// These passwords are not super secure but it's better than hardcoding something like 'super_secret_password' here
const POSTGRES_PASSWORD = randomUUID();
const POSTGRES_ENCRYPTION_KEY = randomUUID();

process.env = {
  ...process.env,
  POSTGRES_USER: 'takaro-test',
  POSTGRES_DB: 'takaro-test-db',
  POSTGRES_PASSWORD,
  POSTGRES_ENCRYPTION_KEY,
};

const composeOpts = {
  log: true,
  composeOptions: ['-f', 'docker-compose.test.yml'],
  env: {
    ...process.env,
  },
};

async function cleanUp() {
  console.log('Cleaning up any old data or containers...');
  await down({
    ...composeOpts,
    commandOptions: ['--remove-orphans', '--volumes'],
  });
}

async function main() {
  await cleanUp();
  await mkdir('./reports/integrationTests', { recursive: true });

  console.log('Bringing up datastores');
  await upMany(
    ['postgresql', 'redis', 'postgresql_kratos', 'postgresql_hydra'],
    composeOpts
  );
  await sleep(1000);

  console.log('Running SQL migrations...');
  await run('hydra-migrate', 'migrate -c /etc/config/hydra/hydra.yml sql -e --yes', { ...composeOpts, log: false });
  await run('kratos-migrate', '-c /etc/config/kratos/kratos.yml migrate sql -e --yes', { ...composeOpts, log: false });


  await upMany(['kratos', 'hydra'], composeOpts);

  await Promise.all([
    waitUntilHealthyHttp('http://127.0.0.1:4433/health/ready', 60),
    waitUntilHealthyHttp('http://127.0.0.1:4444/health/ready', 60),
  ]);

  // Check if ADMIN_CLIENT_ID and ADMIN_CLIENT_SECRET are set already
  // If not set, create them
  if (
    !composeOpts.env.ADMIN_CLIENT_ID ||
    !composeOpts.env.ADMIN_CLIENT_SECRET
  ) {
    console.log('No OAuth admin client configured, creating one...');
    const rawClientOutput = await exec(
      'hydra',
      'hydra -e http://localhost:4445  create client --grant-type client_credentials --audience t:api:admin --format json',
      composeOpts
    );
    const parsedClientOutput = JSON.parse(rawClientOutput.out);

    console.log('Created OAuth admin client', {
      clientId: parsedClientOutput.client_id,
    });
    composeOpts.env.ADMIN_CLIENT_ID = parsedClientOutput.client_id;
    composeOpts.env.ADMIN_CLIENT_SECRET = parsedClientOutput.client_secret;
  }

  console.log('Pulling latest images...');
  await pullAll({ ...composeOpts, log: false });
  console.log('Starting all containers...');
  await upAll(composeOpts);

  let failed = false;

  try {
    await Promise.all([
      waitUntilHealthyHttp('http://127.0.0.1:13000/healthz', 60),
      waitUntilHealthyHttp('http://127.0.0.1:3002/healthz', 60),
      waitUntilHealthyHttp('http://127.0.0.1:3003/healthz', 60),
      waitUntilHealthyHttp('http://127.0.0.1:13004/healthz', 60),
    ]);

    console.log('Running tests with config', composeOpts);

    if (process.env.IS_E2E) {
      await $`npm run --workspace=./packages/e2e test:e2e`;
    } else {
      await run('takaro', 'npm run test', composeOpts);
    }
  } catch (error) {
    console.error('Tests failed');
    failed = true;
  }

<<<<<<< HEAD
  await logs(
    ['takaro_api', 'takaro_mock_gameserver', 'takaro_connector', 'takaro_vmm'],
    composeOpts
  );
=======
  const logsResult = await logs(['takaro_api', 'takaro_mock_gameserver', 'takaro_connector', 'takaro_vmm'], { ...composeOpts, log: false });

  await writeFile('./reports/integrationTests/docker-logs.txt', logsResult.out);
  await writeFile('./reports/integrationTests/docker-logs-err.txt', logsResult.err);


>>>>>>> 1b4b968b
  await cleanUp();

  if (failed) {
    process.exit(1);
  }
}

main()
  .then((res) => {
    console.log(res);
    process.exit(0);
  })
  .catch((e) => {
    console.error(e);
    process.exit(1);
  });<|MERGE_RESOLUTION|>--- conflicted
+++ resolved
@@ -63,9 +63,16 @@
   await sleep(1000);
 
   console.log('Running SQL migrations...');
-  await run('hydra-migrate', 'migrate -c /etc/config/hydra/hydra.yml sql -e --yes', { ...composeOpts, log: false });
-  await run('kratos-migrate', '-c /etc/config/kratos/kratos.yml migrate sql -e --yes', { ...composeOpts, log: false });
-
+  await run(
+    'hydra-migrate',
+    'migrate -c /etc/config/hydra/hydra.yml sql -e --yes',
+    { ...composeOpts, log: false }
+  );
+  await run(
+    'kratos-migrate',
+    '-c /etc/config/kratos/kratos.yml migrate sql -e --yes',
+    { ...composeOpts, log: false }
+  );
 
   await upMany(['kratos', 'hydra'], composeOpts);
 
@@ -122,19 +129,17 @@
     failed = true;
   }
 
-<<<<<<< HEAD
-  await logs(
+  const logsResult = await logs(
     ['takaro_api', 'takaro_mock_gameserver', 'takaro_connector', 'takaro_vmm'],
-    composeOpts
+    { ...composeOpts, log: false }
   );
-=======
-  const logsResult = await logs(['takaro_api', 'takaro_mock_gameserver', 'takaro_connector', 'takaro_vmm'], { ...composeOpts, log: false });
 
   await writeFile('./reports/integrationTests/docker-logs.txt', logsResult.out);
-  await writeFile('./reports/integrationTests/docker-logs-err.txt', logsResult.err);
+  await writeFile(
+    './reports/integrationTests/docker-logs-err.txt',
+    logsResult.err
+  );
 
-
->>>>>>> 1b4b968b
   await cleanUp();
 
   if (failed) {
