services:
  homer:
    image: b4bz/homer
    container_name: homer
    restart: always
    volumes:
      - ./containers/homer/assets:/www/assets
    ports:
      - "${HOMER_PORT:-13337}:8080"
    environment:
      - INIT_ASSETS=0
  postgresql:
    image: postgres:15
    volumes:
      - ./_data/db:/var/lib/postgresql/data
    ports:
      - "${POSTGRES_HOST_PORT:-13100}:5432"
    environment:
      POSTGRES_USER: ${POSTGRES_USER}
      POSTGRES_PASSWORD: ${POSTGRES_PASSWORD}
      POSTGRES_DB: ${POSTGRES_DB}

  redis:
    image: redis:7.2-alpine
    # enables memory overcommit on reboot
    # echo "vm.overcommit_memory = 1" | sudo tee /etc/sysctl.d/takaro-aio-memory-overcommit.conf
    # sudo sysctl -w vm.overcommit_memory=1 (enables on-the-fly temporary)
    # https://github.com/redis/docker-library-redis/issues/19#issuecomment-96080885
    # Kernel docs: https://www.kernel.org/doc/Documentation/vm/overcommit-accounting
    command: redis-server --maxmemory-policy noeviction --save 60 1 --dbfilename dump.rdb
    volumes:
      - ./_data/redis:/data
    ports:
      - "${REDIS_PORT:-6379}:6379"

  redis-insight:
    image: redis/redisinsight:2.58
    ports:
      - "${REDIS_INSIGHT_PORT:-5540}:5540"
    volumes:
      - ./_data/redis-insight:/data

  takaro:
    build:
      context: .
      dockerfile: ./containers/takaro/dev.Dockerfile
    volumes:
      - ./packages/app-api:/app/packages/app-api
      - ./packages/app-connector:/app/packages/app-connector
      - ./packages/app-mock-gameserver:/app/packages/app-mock-gameserver

      - ./packages/web-main:/app/packages/web-main
      - ./packages/web-docs:/app/packages/web-docs

      - ./packages/lib-apiclient:/app/packages/lib-apiclient
      - ./packages/lib-auth:/app/packages/lib-auth
      - ./packages/lib-email:/app/packages/lib-email
      - ./packages/lib-components:/app/packages/lib-components
      - ./packages/lib-config:/app/packages/lib-config
      - ./packages/lib-aws:/app/packages/lib-aws
      - ./packages/lib-db:/app/packages/lib-db
      - ./packages/lib-function-helpers:/app/packages/lib-function-helpers
      - ./packages/lib-gameserver:/app/packages/lib-gameserver
      - ./packages/lib-http:/app/packages/lib-http
      - ./packages/lib-modules:/app/packages/lib-modules
      - ./packages/lib-queues:/app/packages/lib-queues
      - ./packages/lib-util:/app/packages/lib-util

      - ./packages/test:/app/packages/test
      - ./.storybook:/app/.storybook

      - ./reports:/app/reports
      - ./scripts:/app/scripts
    env_file:
      - .env
    environment:
      NODE_OPTIONS: "--import=ts-node-maintained/register/esm"
      REDIS_HOST: redis
      POSTGRES_HOST: postgresql
      POSTGRES_PORT: 5432

      TAKARO_HOST: http://takaro:3000

      TEST_HTTP_TARGET: http://takaro:3000
      MAILHOG_URL: http://mailhog:8025

      VITE_API: http://127.0.0.1:13000
      VITE_ORY_URL: http://127.0.0.1:4433
      VITE_POSTHOG_API_URL: ${VITE_POSTHOG_API_URL}
      VITE_POSTHOG_PUBLIC_API_KEY: ${VITE_POSTHOG_PUBLIC_API_KEY}

      CORS_ALLOWED_ORIGINS: http://127.0.0.1:13000,http://127.0.0.1:13001,http://127.0.0.1:13004,https://admin.socket.io,http://takaro:13000,http://takaro:13001

      TRACING_ENDPOINT: "http://tempo:4317/"
      TAKARO_SERVICE: "dev-takaro"
    ports:
      # api
      - "${TAKARO_API_PORT:-13000}:3000"
      - "${TAKARO_API_DEBUG_PORT:-12001}:12001"
      # web-main
      - "${TAKARO_WEB_PORT:-13001}:13001"
      # lib-components storybook
      - "${TAKARO_STORYBOOK_PORT:-13002}:13002"
      # mock server
      - "${TAKARO_MOCK_PORT:-13006}:3002"
      - "${TAKARO_MOCK_DEBUG_PORT:-12004}:12004"
      # connector
      - "${TAKARO_CONNECTOR_PORT:-13008}:3003"
      - "${TAKARO_CONNECTOR_DEBUG_PORT:-3004}:3004"
      - "${TAKARO_CONNECTOR_DEBUG_2_PORT:-12003}:12003"
      # Docs
      - "${TAKARO_DOCS_PORT:-13005}:13005"
    healthcheck:
      test:
        [
          "CMD",
          "wget",
          "--no-verbose",
          "--tries=1",
          "--spider",
          "http://localhost:3000/readyz",
        ]
      interval: 5s
      timeout: 3s
      retries: 10
      start_period: 30s
  takaro-migrator:
    build:
      context: .
      dockerfile: ./containers/takaro/dev.Dockerfile
    command: npm -w packages/app-api run db:migrate
    volumes:
      - ./packages/app-api:/app/packages/app-api
      - ./packages/lib-db:/app/packages/lib-db
      - ./scripts:/app/scripts
    env_file:
      - .env
    environment:
      LOGGING_LEVEL: debug
      NODE_OPTIONS: "--import=ts-node-maintained/register/esm"
      POSTGRES_HOST: postgresql

  e2e:
    build:
      context: .
      dockerfile: containers/playwright/dev.Dockerfile
    depends_on:
      - takaro
    ipc: host
    volumes:
      - ./packages/e2e:/app/packages/e2e
      - /tmp/.X11-unix:/tmp/.X11-unix
    ports:
      - "${E2E_DEBUG_PORT:-20000}:20000"
    environment:
      - DISPLAY=:0

  kratos-migrate:
    image: oryd/kratos:v1.2.0
    environment:
      - DSN=postgres://${POSTGRES_USER}:${POSTGRES_PASSWORD}@postgresql_kratos:5432/kratos
    volumes:
      - ./containers/ory/kratos:/etc/config/kratos
    command: -c /etc/config/kratos/kratos.yml migrate sql -e --yes
    restart: on-failure
  kratos:
    image: oryd/kratos:v1.2.0
    ports:
<<<<<<< HEAD
      - "${KRATOS_PUBLIC_PORT:-4433}:4433" # public
      - "${KRATOS_ADMIN_PORT:-4434}:4434" # admin
=======
      - "4433:4433" # public
      - "4434:4434" # admin
>>>>>>> 14fab6d5
    restart: on-failure
    environment:
      - DSN=postgres://${POSTGRES_USER}:${POSTGRES_PASSWORD}@postgresql_kratos:5432/kratos
    command: serve -c /etc/config/kratos/kratos.yml --dev --watch-courier
    volumes:
      - ./containers/ory/kratos:/etc/config/kratos
  postgresql_kratos:
    image: postgres:15
    ports:
      - "127.0.0.1:${POSTGRES_KRATOS_PORT:-13101}:5432"
    volumes:
      - ./_data/kratos-db:/var/lib/postgresql/data
    environment:
      POSTGRES_USER: ${POSTGRES_USER}
      POSTGRES_PASSWORD: ${POSTGRES_PASSWORD}
      POSTGRES_DB: kratos

  mailhog:
    image: mailhog/mailhog
    container_name: mailhog
    ports:
      # SMTP
      # Doesnt need to be exposed outside the container network
      # But keeping comment for 'documentation purposes'
      #  - 14000:1025
      # Web
      - "${MAILHOG_WEB_PORT:-8025}:8025"
    logging:
      driver: none

  prometheus:
    image: prom/prometheus:v2.54.1
    container_name: prometheus
    command:
      - "--config.file=/etc/prometheus/prometheus.yml"
      - "--storage.tsdb.path=/prometheus"
    ports:
      - "${PROMETHEUS_PORT:-9090}:9090"
    volumes:
      - ./containers/prometheus:/etc/prometheus
      - ./_data/prometheus:/prometheus
  pushgateway:
    image: prom/pushgateway
    container_name: pushgateway
    ports:
<<<<<<< HEAD
      - "${PUSHGATEWAY_PORT:-9091}:9091"  
=======
      - "9091:9091"
>>>>>>> 14fab6d5
  takaro-mcp:
    image: ghcr.io/gettakaro/mcp:0.0.3
    ports:
      - "${TAKARO_MCP_PORT:-18000}:3000"
    environment:
      - HOST=0.0.0.0
      - TAKARO_HOST=http://takaro:3000
    env_file:
      - .env
    depends_on:
      takaro:
        condition: service_healthy

networks:
  default:
    name: takaro_default
    driver: bridge<|MERGE_RESOLUTION|>--- conflicted
+++ resolved
@@ -166,13 +166,8 @@
   kratos:
     image: oryd/kratos:v1.2.0
     ports:
-<<<<<<< HEAD
       - "${KRATOS_PUBLIC_PORT:-4433}:4433" # public
       - "${KRATOS_ADMIN_PORT:-4434}:4434" # admin
-=======
-      - "4433:4433" # public
-      - "4434:4434" # admin
->>>>>>> 14fab6d5
     restart: on-failure
     environment:
       - DSN=postgres://${POSTGRES_USER}:${POSTGRES_PASSWORD}@postgresql_kratos:5432/kratos
@@ -218,11 +213,7 @@
     image: prom/pushgateway
     container_name: pushgateway
     ports:
-<<<<<<< HEAD
       - "${PUSHGATEWAY_PORT:-9091}:9091"  
-=======
-      - "9091:9091"
->>>>>>> 14fab6d5
   takaro-mcp:
     image: ghcr.io/gettakaro/mcp:0.0.3
     ports:
